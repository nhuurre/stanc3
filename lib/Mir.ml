--- conflicted
+++ resolved
@@ -78,13 +78,7 @@
   | MultiIndex of 'e
 [@@deriving sexp, hash, map]
 
-<<<<<<< HEAD
 and 'e expr =
-=======
-(** XXX
-*)
-type 'e expr =
->>>>>>> f07f7f54
   | Var of string
   | Lit of litType * string
   | FunApp of string * 'e list
@@ -94,67 +88,6 @@
   | Indexed of 'e * 'e index list
 [@@deriving sexp, hash, map]
 
-<<<<<<< HEAD
-let pp_builtin_syntax = Fmt.(string |> styled `Yellow)
-
-let rec pp_expr pp_e ppf = function
-  | Var varname -> Fmt.string ppf varname
-  | And (lhs, rhs) -> Fmt.pf ppf "%a && %a" pp_e lhs pp_e rhs
-  | Or (lhs, rhs) -> Fmt.pf ppf "%a || %a" pp_e lhs pp_e rhs
-  | Lit (Str, str) -> Fmt.pf ppf "%S" str
-  | Lit (_, str) -> Fmt.string ppf str
-  | FunApp (name, args) ->
-      Fmt.string ppf name ;
-      Fmt.(list pp_e ~sep:Fmt.comma |> parens) ppf args
-  | TernaryIf (pred, texpr, fexpr) ->
-      Fmt.pf ppf {|@[%a@ %a@,%a@,%a@ %a@]|} pp_e pred pp_builtin_syntax "?"
-        pp_e texpr pp_builtin_syntax ":" pp_e fexpr
-  | Indexed (expr, indices) ->
-      Fmt.pf ppf {|@[%a%a@]|} pp_e expr
-        Fmt.(list (pp_index pp_e) ~sep:comma |> brackets)
-        indices
-
-and pp_index pp_e ppf = function
-  | All -> Fmt.char ppf ':'
-  | Single index -> pp_e ppf index
-  | Upfrom index -> Fmt.pf ppf {|%a:|} pp_e index
-  | Downfrom index -> Fmt.pf ppf {|:%a|} pp_e index
-  | Between (lower, upper) -> Fmt.pf ppf {|%a:%a|} pp_e lower pp_e upper
-  | MultiIndex index -> Fmt.pf ppf {|%a|} pp_e index
-
-type operator = Ast.operator
-type unsizedtype = Ast.unsizedtype [@@deriving sexp, hash]
-type 'e sizedtype = 'e Ast.sizedtype [@@deriving sexp, hash, map]
-type autodifftype = Ast.autodifftype [@@deriving sexp, hash]
-
-let angle_brackets pp_v ppf v = Fmt.pf ppf "@[<1><%a>@]" pp_v v
-let label str pp_v ppf v = Fmt.pf ppf "%s=%a" str pp_v v
-let pp_keyword = Fmt.(string |> styled `Blue)
-
-let pp_autodifftype ppf = function
-  | Ast.DataOnly -> pp_keyword ppf "data "
-  | Ast.AutoDiffable -> ()
-
-let rec pp_unsizedtype ppf = function
-  | Ast.UInt -> pp_keyword ppf "int"
-  | UReal -> pp_keyword ppf "real"
-  | UVector -> pp_keyword ppf "vector"
-  | URowVector -> pp_keyword ppf "row_vector"
-  | UMatrix -> pp_keyword ppf "matrix"
-  | UArray ut -> (Fmt.brackets pp_unsizedtype) ppf ut
-  | UFun (argtypes, rt) ->
-      Fmt.pf ppf {|%a => %a|}
-        Fmt.(list (pair ~sep:comma pp_autodifftype pp_unsizedtype) ~sep:comma)
-        argtypes pp_returntype rt
-  | UMathLibraryFunction ->
-      (angle_brackets Fmt.string) ppf "Stan Math function"
-
-and pp_returntype ppf = function
-  | Ast.Void -> Fmt.string ppf "void"
-  | Ast.ReturnType ut -> pp_unsizedtype ppf ut
-
-=======
->>>>>>> f07f7f54
 (* This directive silences some spurious warnings from ppx_deriving *)
 [@@@ocaml.warning "-A"]
 
@@ -202,7 +135,6 @@
   { functions_block: 's list
   ; input_vars: 'e io_var list
   ; prepare_data: 's list (* data & transformed data decls and statements *)
-  ; prepare_params: 's list (* param & tparam decls and statements *)
   ; log_prob: 's list (*assumes data & params are in scope and ready*)
   ; generate_quantities: 's list (* assumes data & params ready & in scope*)
   ; transform_inits: 's list
@@ -357,21 +289,6 @@
 
 let pp_io_var_block label pp_e = pp_block label (pp_io_var pp_e)
 
-<<<<<<< HEAD
-type ('e, 's) prog =
-  { functions_block: 's list
-  ; input_vars: 'e io_var list
-  ; prepare_data: 's list (* data & transformed data decls and statements *)
-  ; log_prob: 's list (*assumes data & params are in scope and ready*)
-  ; generate_quantities: 's list (* assumes data & params ready & in scope*)
-  ; transform_inits: 's list
-  ; output_vars: 'e io_var list
-  ; prog_name: string
-  ; prog_path: string }
-[@@deriving sexp]
-
-=======
->>>>>>> f07f7f54
 let pp_input_vars pp_e ppf {input_vars; _} =
   pp_io_var_block "input_vars" pp_e ppf input_vars
 
