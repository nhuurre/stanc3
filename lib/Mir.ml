--- conflicted
+++ resolved
@@ -45,11 +45,7 @@
   | BinOp of expr * operator * expr
   | TernaryIf of expr * expr * expr
   | Indexed of expr * index list
-<<<<<<< HEAD
-[@@deriving sexp, hash, map]
-=======
-[@@deriving sexp, hash, compare]
->>>>>>> 8bd92543
+[@@deriving sexp, hash, map, compare]
 
 type adtype = Ast.autodifftype [@@deriving sexp, hash, map]
 type sizedtype = expr Ast.sizedtype [@@deriving sexp, hash, map]
