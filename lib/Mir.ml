--- conflicted
+++ resolved
@@ -13,27 +13,7 @@
 
 type litType = Int | Real | Str [@@deriving sexp, hash, compare]
 
-<<<<<<< HEAD
-type operator =
-  | Plus
-  | Minus
-  | Times
-  | Divide
-  | Modulo
-  | Or
-  | And
-  | Equals
-  | NEquals
-  | Less
-  | Leq
-  | Greater
-  | Geq
-[@@deriving sexp, hash, compare]
-
-type idx =
-=======
-and 'e index =
->>>>>>> f79df2ec
+type 'e index =
   | All
   | Single of 'e
   (*
@@ -49,29 +29,16 @@
 and 'e expr =
   | Var of string
   | Lit of litType * string
-<<<<<<< HEAD
-  | FunApp of string * expr list
-  | BinOp of expr * operator * expr
-  | TernaryIf of expr * expr * expr
-  | Indexed of expr * idx list
-[@@deriving sexp, hash, map, compare]
-
-type transformation = expr Ast.transformation [@@deriving sexp]
-type adtype = Ast.autodifftype [@@deriving sexp, hash, map]
-type sizedtype = expr Ast.sizedtype [@@deriving sexp, hash, map]
-type unsizedtype = Ast.unsizedtype [@@deriving sexp, hash, map]
-=======
   | FunApp of string * 'e list
   | TernaryIf of 'e * 'e * 'e
   | Indexed of 'e * 'e index list
-[@@deriving sexp, hash]
+[@@deriving sexp, hash, map, compare]
 
 type unsizedtype = Ast.unsizedtype [@@deriving sexp, hash]
 type autodifftype = Ast.autodifftype [@@deriving sexp, hash]
 
 let no_loc = {Ast.filename= ""; line_num= 0; col_num= 0; included_from= None}
 let no_span = {Ast.begin_loc= no_loc; end_loc= no_loc}
->>>>>>> f79df2ec
 
 (* This directive silences some spurious warnings from ppx_deriving *)
 [@@@ocaml.warning "-A"]
@@ -122,20 +89,15 @@
   ; tvtype: 'e Ast.sizedtype
   ; tvtrans: 'e Ast.transformation
   ; tvloc: Ast.location_span sexp_opaque [@compare.ignore] }
-[@@deriving sexp]
+[@@deriving sexp, map]
 
 type 'e top_var_table = (string, 'e top_var_decl) Map.Poly.t [@@deriving sexp]
 
-<<<<<<< HEAD
-(* TODO: question - is it not a problem that you are throwing away the order here?
-   Could we separate the top_var_table later after optimization? That way we can 
-   also optimize the transformations etc and use the top var decls more easily
-   in e.g. live variables analysis. *)
-
-type 's prog =
-=======
+(* For some reason, ppx_deriving cannot seem to generate this map automatically, so
+   we write it by hand *)
+let map_top_var_table g = Map.Poly.map ~f:(map_top_var_decl g)
+
 type ('e, 's) prog =
->>>>>>> f79df2ec
   { functions_block: 's list
   ; data_vars: 'e top_var_table
   ; tdata_vars: 'e top_var_table
@@ -166,17 +128,14 @@
   ; stmt: (expr_typed_located, stmt_loc) statement }
 [@@deriving sexp, hash]
 
-<<<<<<< HEAD
 type stmt_loc_num =
-  {slocn: string sexp_opaque [@compare.ignore]; stmtn: int statement}
+  { slocn: Ast.location_span sexp_opaque [@compare.ignore]
+  ; stmtn: (expr_typed_located, int) statement }
 [@@deriving sexp, hash]
 
-(* ===================== Some helper functions ====================== *)
-=======
 type typed_prog = (expr_typed_located, stmt_loc) prog [@@deriving sexp]
 
 (* ===================== Some helper functions and values ====================== *)
->>>>>>> f79df2ec
 
 (** Dives into any number of nested blocks and lists, but will not recurse other
     places statements occur in the MIR (e.g. loop bodies) *)
@@ -188,14 +147,18 @@
 
 let tvdecl_to_decl {tvident; tvtype; tvloc; _} = (tvident, tvtype, tvloc)
 
-<<<<<<< HEAD
-let rec map_rec_stmt_loc (f : stmt_loc statement -> stmt_loc statement)
-    ({sloc; stmt} : stmt_loc) =
+let rec map_rec_stmt_loc
+    (f :
+         (expr_typed_located, stmt_loc) statement
+      -> (expr_typed_located, stmt_loc) statement) ({sloc; stmt} : stmt_loc) =
   let recurse = map_rec_stmt_loc f in
-  {sloc; stmt= f (map_statement recurse stmt)}
+  {sloc; stmt= f (map_statement (fun x -> x) recurse stmt)}
 
 let map_rec_state_stmt_loc
-    (f : 's -> stmt_loc statement -> stmt_loc statement * 's) (state : 's)
+    (f :
+         's
+      -> (expr_typed_located, stmt_loc) statement
+      -> (expr_typed_located, stmt_loc) statement * 's) (state : 's)
     ({sloc; stmt} : stmt_loc) : stmt_loc * 's =
   let cur_state = ref state in
   let g stmt =
@@ -208,19 +171,26 @@
   (stmt, state)
 
 let map_rec_stmt_loc_num (flowgraph_to_mir : (int, stmt_loc_num) Map.Poly.t)
-    (f : int -> stmt_loc statement -> stmt_loc statement) (s : stmt_loc_num) =
+    (f :
+         int
+      -> (expr_typed_located, stmt_loc) statement
+      -> (expr_typed_located, stmt_loc) statement) (s : stmt_loc_num) =
   let rec map_rec_stmt_loc_num' (cur_node : int)
       ({slocn; stmtn} : stmt_loc_num) : stmt_loc =
     let find_node i = Map.find_exn flowgraph_to_mir i in
     let recurse i = map_rec_stmt_loc_num' i (find_node i) in
-    {sloc= slocn; stmt= f cur_node (map_statement recurse stmtn)}
+    {sloc= slocn; stmt= f cur_node (map_statement (fun x -> x) recurse stmtn)}
   in
   map_rec_stmt_loc_num' 1 s
 
 let map_rec_state_stmt_loc_num
     (flowgraph_to_mir : (int, stmt_loc_num) Map.Poly.t)
-    (f : int -> 's -> stmt_loc statement -> stmt_loc statement * 's)
-    (state : 's) (s : stmt_loc_num) : stmt_loc * 's =
+    (f :
+         int
+      -> 's
+      -> (expr_typed_located, stmt_loc) statement
+      -> (expr_typed_located, stmt_loc) statement * 's) (state : 's)
+    (s : stmt_loc_num) : stmt_loc * 's =
   let cur_state = ref state in
   let g i stmt =
     let stmt, state = f i !cur_state stmt in
@@ -237,18 +207,17 @@
 
 let statement_stmt_loc_of_statement_stmt_loc_num
     (flowgraph_to_mir : (int, stmt_loc_num) Map.Poly.t) s =
-  (stmt_loc_of_stmt_loc_num flowgraph_to_mir {stmtn= s; slocn= ""}).stmt
+  (stmt_loc_of_stmt_loc_num flowgraph_to_mir {stmtn= s; slocn= no_span}).stmt
 
 (** Forgetful function from numbered to unnumbered programs *)
 let unnumbered_prog_of_numbered_prog
     (flowgraph_to_mir : (int, stmt_loc_num) Map.Poly.t) p =
   map_prog (stmt_loc_of_stmt_loc_num flowgraph_to_mir) p
-=======
+
 let internal_expr =
   { texpr= Var "UHOH"
   ; texpr_loc= no_span
   ; texpr_type= UInt
   ; texpr_adlevel= DataOnly }
 
-let zero = {internal_expr with texpr= Lit (Int, "0"); texpr_type= UInt}
->>>>>>> f79df2ec
+let zero = {internal_expr with texpr= Lit (Int, "0"); texpr_type= UInt}