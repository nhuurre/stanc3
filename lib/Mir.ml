--- conflicted
+++ resolved
@@ -78,13 +78,7 @@
   | MultiIndex of 'e
 [@@deriving sexp, hash, map]
 
-<<<<<<< HEAD
-(** XXX
-*)
-type 'e expr =
-=======
 and 'e expr =
->>>>>>> b98f92d6
   | Var of string
   | Lit of litType * string
   | FunApp of string * 'e list
@@ -141,10 +135,6 @@
   { functions_block: 's list
   ; input_vars: 'e io_var list
   ; prepare_data: 's list (* data & transformed data decls and statements *)
-<<<<<<< HEAD
-  ; prepare_params: 's list (* param & tparam decls and statements *)
-=======
->>>>>>> b98f92d6
   ; log_prob: 's list (*assumes data & params are in scope and ready*)
   ; generate_quantities: 's list (* assumes data & params ready & in scope*)
   ; transform_inits: 's list
@@ -159,7 +149,6 @@
   ; texpr: expr_typed_located expr
   ; texpr_adlevel: autodifftype }
 [@@deriving sexp, hash, map, of_sexp]
-<<<<<<< HEAD
 
 type stmt_loc =
   { sloc: location_span sexp_opaque [@compare.ignore]
@@ -170,18 +159,6 @@
 
 (* == Pretty printers ======================================================= *)
 
-=======
-
-type stmt_loc =
-  { sloc: location_span sexp_opaque [@compare.ignore]
-  ; stmt: (expr_typed_located, stmt_loc) statement }
-[@@deriving hash, map, sexp, of_sexp]
-
-type typed_prog = (expr_typed_located, stmt_loc) prog [@@deriving sexp]
-
-(* == Pretty printers ======================================================= *)
-
->>>>>>> b98f92d6
 let pp_builtin_syntax = Fmt.(string |> styled `Yellow)
 let pp_keyword = Fmt.(string |> styled `Blue)
 let angle_brackets pp_v ppf v = Fmt.pf ppf "@[<1><%a>@]" pp_v v
@@ -359,13 +336,7 @@
   sexp_of_expr sexp_of_expr_typed_located texpr
 
 let rec sexp_of_stmt_loc {stmt; _} =
-<<<<<<< HEAD
-  match stmt with
-  | SList ls -> sexp_of_list sexp_of_stmt_loc ls
-  | s -> sexp_of_statement sexp_of_expr_typed_located sexp_of_stmt_loc s
-=======
   sexp_of_statement sexp_of_expr_typed_located sexp_of_stmt_loc stmt
->>>>>>> b98f92d6
 
 let pp_typed_prog ppf prog = pp_prog pp_expr_typed_located pp_stmt_loc ppf prog
 
