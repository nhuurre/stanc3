--- conflicted
+++ resolved
@@ -8,10 +8,6 @@
   | Location of Lexing.position * Lexing.position  (** delimited location *)
   | Nowhere  (** no location *)
 
-<<<<<<< HEAD
-(* == Unsized types == *)
-=======
->>>>>>> d65fc632
 (** Origin blocks, to keep track of where variables are declared *)
 type originblock =
   | MathLibrary
@@ -23,15 +19,11 @@
   | Model
   | GQuant
 
-<<<<<<< HEAD
-(** Unsized types for function arguments *)
-=======
 (** Unsized types for function arguments and for decorating expressions
     during type checking; we have a separate type here for Math library
     functions as these functions can be overloaded, so do not have a unique
     type in the usual sense. Still, we want to assign a unique type to every
     expression during type checking.  *)
->>>>>>> d65fc632
 and unsizedtype =
   | Int
   | Real
