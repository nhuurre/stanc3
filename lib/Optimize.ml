--- conflicted
+++ resolved
@@ -1,8 +1,8 @@
-(* Code for optimization passes on the MIR
+(* Code for optimization passes on the MIR *)
 open Core_kernel
 open Mir
 
-let create_function_inline_map {stmt; _} =
+let create_function_inline_map l =
   (* We only add the first definition for each function to the inline map.
    This will make sure we do not inline recursive functions. *)
   let f accum {stmt; _} =
@@ -17,20 +17,9 @@
       | `Duplicate -> accum )
     | _ -> Errors.fatal_error ()
   in
-  match stmt with
-  | Assignment (_, _)
-   |TargetPE _
-   |NRFunApp (_, _)
-   |Block _ | Check _ | Break | Continue | Return _
-   |IfElse (_, _, _)
-   |While (_, _)
-   |For _ | Decl _ | FunDef _ ->
-      raise_s [%sexp (stmt : stmt_loc statement)]
-  | SList l ->
-      Map.filter
-        ~f:(fun (_, _, v) -> v <> Skip)
-        (List.fold l ~init:Map.Poly.empty ~f)
-  | Skip -> Map.Poly.empty
+  Map.filter
+    ~f:(fun (_, _, v) -> v <> Skip)
+    (List.fold l ~init:Map.Poly.empty ~f)
 
 let rec replace_fresh_local_vars stmt =
   match stmt with
@@ -48,52 +37,9 @@
            l)
   | x -> x
 
-<<<<<<< HEAD
 let subst_args_stmt args es =
   let m = Map.Poly.of_alist_exn (List.zip_exn args es) in
   Partial_evaluator.subst_stmt m
-=======
-let rec subst_args_expr args es e =
-  let arg_map = Map.Poly.of_alist_exn (List.zip_exn args es) in
-  let f = subst_args_expr args es in
-  match e with
-  | Var v -> ( match Map.find arg_map v with None -> Var v | Some e -> e )
-  | Lit (t, v) -> Lit (t, v)
-  | FunApp (s, e_list) -> FunApp (s, List.map ~f e_list)
-  (* Note: when we add higher order functions, we will need to do something here. *)
-  | BinOp (e1, op, e2) -> BinOp (f e1, op, f e2)
-  | TernaryIf (e1, e2, e3) -> TernaryIf (f e1, f e2, f e3)
-  | Indexed (e, is) -> Indexed (f e, List.map ~f:(subst_args_idx args es) is)
-
-and subst_args_idx args es i =
-  let f = subst_args_expr args es in
-  match i with
-  | All -> All
-  | Single e -> Single (f e)
-  | Upfrom e -> Upfrom (f e)
-  | Downfrom e -> Downfrom (f e)
-  | Between (e1, e2) -> Between (f e1, f e2)
-  | MultiIndex e -> MultiIndex (f e)
-
-let rec subst_args_stmt args es b =
-  let f = subst_args_expr args es in
-  let g {stmt; sloc} = {stmt= subst_args_stmt args es stmt; sloc} in
-  match b with
-  | Assignment (e1, e2) -> Assignment (f e1, f e2)
-  | TargetPE e -> TargetPE (f e)
-  | NRFunApp (s, e_list) -> NRFunApp (s, List.map e_list ~f)
-  | Check (s, e_list) -> Check (s, List.map e_list ~f)
-  | Return opt_e -> Return (Option.map opt_e ~f)
-  | IfElse (e, b1, b2) -> IfElse (f e, g b1, Option.map ~f:g b2)
-  | While (e, b) -> While (f e, g b)
-  | For {loopvar; lower; upper; body} ->
-      For {loopvar; lower= f lower; upper= f upper; body= g body}
-  | Block sl -> Block (List.map ~f:g sl)
-  | SList sl -> SList (List.map ~f:g sl)
-  | FunDef {fdrt; fdname; fdargs; fdbody} ->
-      FunDef {fdrt; fdname; fdargs; fdbody= g fdbody}
-  | x -> x
->>>>>>> d99f47eb
 
 let rec handle_early_returns_help opt_var b =
   match b with
@@ -176,14 +122,11 @@
                 let b = replace_fresh_local_vars b in
                 let b = handle_early_returns None b in
                 subst_args_stmt args es b )
-      | Check {ccfunname; ccvid; cctype; ccargs} ->
-          let se_list =
-            List.map ~f:(inline_function_expression adt fim) ccargs
-          in
+      | Check (f, l) ->
+          let se_list = List.map ~f:(inline_function_expression adt fim) l in
           let s_list = List.concat (List.rev (List.map ~f:fst se_list)) in
           let es = List.map ~f:snd se_list in
-          slist_concat_no_loc s_list
-            (Check {ccfunname; ccvid; cctype; ccargs= es})
+          slist_concat_no_loc s_list (Check (f, es))
       | Return e -> (
         match e with
         | None -> Return None
@@ -302,22 +245,22 @@
       (sl, MultiIndex e)
 
 let function_inlining (mir : stmt_loc prog) =
-  let function_inline_map = create_function_inline_map mir.functionsb in
-  { functionsb=
-      inline_function_statement Ast.DataOnly function_inline_map mir.functionsb
-  ; datavars= mir.datavars
-  ; tdatab=
-      ( fst mir.tdatab
-      , inline_function_statement Ast.DataOnly function_inline_map
-          (snd mir.tdatab) )
-  ; modelb=
-      ( fst mir.modelb
-      , inline_function_statement Ast.AutoDiffable function_inline_map
-          (snd mir.modelb) )
-  ; gqb=
-      ( fst mir.gqb
-      , inline_function_statement Ast.DataOnly function_inline_map
-          (snd mir.gqb) )
+  let function_inline_map = create_function_inline_map mir.functions_block in
+  let inline_function_statements adt =
+    List.map ~f:(inline_function_statement adt function_inline_map)
+  in
+  { functions_block= inline_function_statements Ast.DataOnly mir.functions_block
+  ; data_vars= mir.data_vars
+  ; tdata_vars= mir.tdata_vars
+  ; prepare_data= inline_function_statements Ast.DataOnly mir.prepare_data
+  ; params= mir.params
+  ; tparams= mir.tparams
+  ; prepare_params=
+      inline_function_statements Ast.AutoDiffable mir.prepare_params
+  ; log_prob= inline_function_statements Ast.AutoDiffable mir.log_prob
+  ; gen_quant_vars= mir.gen_quant_vars
+  ; generate_quantities=
+      inline_function_statements Ast.DataOnly mir.generate_quantities
   ; prog_name= mir.prog_name
   ; prog_path= mir.prog_path }
 
@@ -375,7 +318,7 @@
       | SList l -> SList (List.map ~f:unroll_loops_statement l)
       | FunDef {fdrt; fdname; fdargs; fdbody} ->
           FunDef {fdrt; fdname; fdargs; fdbody= unroll_loops_statement fdbody}
-      | Check x -> Check x
+      | Check (x, y) -> Check (x, y)
       | Break -> Break
       | Assignment (x, y) -> Assignment (x, y)
       | TargetPE x -> TargetPE x
@@ -400,7 +343,7 @@
       | Assignment (x, y) -> Assignment (x, y)
       | TargetPE x -> TargetPE x
       | NRFunApp (x, y) -> NRFunApp (x, y)
-      | Check x -> Check x
+      | Check (x, y) -> Check (x, y)
       | Break -> Break
       | Continue -> Continue
       | Return x -> Return x
@@ -1591,5 +1534,4 @@
    1. Turn all autodiff types on vardecls in data block to data type
    2. CSE
    3. loop-invariant code motion
-*)
 *)