--- conflicted
+++ resolved
@@ -155,11 +155,7 @@
        let rec reparray n x =
            if n <= 0 then x else reparray (n-1) (Array x) in
        let size =
-<<<<<<< HEAD
-         match ud with Some d -> 1 + d | _ -> 0
-=======
          match ud with Some d -> 1 + d | None -> 0
->>>>>>> d65fc632
        in
        reparray size bt    }
 
