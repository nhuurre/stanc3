--- conflicted
+++ resolved
@@ -120,13 +120,8 @@
                 bat "bash -cl \"cd test/integration\""
                 bat "bash -cl \"find . -type f -name \"*.expected\" -print0 | xargs -0 dos2unix\""
                 bat "bash -cl \"cd ..\""
-<<<<<<< HEAD
                 bat "bash -cl \"eval \$(opam env) make clean; dune build -x windows; dune runtest --verbose -x windows\""
-                bat """bash -cl "mkdir bin && mv _build/default.windows/src/stanc/stanc.exe bin/windows-stanc" """
-=======
-                bat "bash -cl \"eval \$(opam env) make clean; dune build -x windows; dune runtest --verbose\""
                 bat """bash -cl "rm -rf bin/*; mkdir -p bin; mv _build/default.windows/src/stanc/stanc.exe bin/windows-stanc" """
->>>>>>> a04a4846
                 stash name:'windows-exe', includes:'bin/*'
             }
         }
