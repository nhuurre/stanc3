--- conflicted
+++ resolved
@@ -317,12 +317,7 @@
                                            phi);
 }
 
-<<<<<<< HEAD
-Warning in 'hier_NB_regression_ncp_slopes_mod_mos_gp.stan', line 54, column 21: cov_exp_quad is deprecated and will be removed in the future. Use gp_cov_exp_quad instead.
-=======
-
-Warning: in 'hier_NB_regression_ncp_slopes_mod_mos_gp.stan', line 54, column 21 to column 62: cov_exp_quad is deprecated and will be removed in the future. Use gp_exp_quad_cov instead.
->>>>>>> ed0f925f
+Warning in 'hier_NB_regression_ncp_slopes_mod_mos_gp.stan', line 54, column 21: cov_exp_quad is deprecated and will be removed in the future. Use gp_exp_quad_cov instead.
   $ ../../../../../../../install/default/bin/stanc --auto-format hier_NB_regression_ncp_slopes_mod_mos_predict.stan
 functions {
   int neg_binomial_2_log_safe_rng(real eta, real phi) {
