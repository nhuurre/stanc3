  $ ../../../../../install/default/bin/stanc elt_divide_equals_prim.stan
Semantic error in 'elt_divide_equals_prim.stan', line 4, column 2 to column 10:
   -------------------------------------------------
     2:    real x;
     3:    real y;
     4:    x ./= y;
           ^
     5:  }
   -------------------------------------------------

Ill-typed arguments supplied to assignment operator ./=: lhs has type real and rhs has type real. Available signatures:
(vector, int) => void
(vector, real) => void
(vector, vector) => void
(row_vector, int) => void
(row_vector, real) => void
(row_vector, row_vector) => void
(matrix, int) => void
(matrix, real) => void
(matrix, matrix) => void
  $ ../../../../../install/default/bin/stanc elt_times_equals_prim.stan
Semantic error in 'elt_times_equals_prim.stan', line 4, column 2 to column 10:
   -------------------------------------------------
     2:    real x;
     3:    real y;
     4:    x .*= y;
           ^
     5:  }
   -------------------------------------------------

Ill-typed arguments supplied to assignment operator .*=: lhs has type real and rhs has type real. Available signatures:
(vector, vector) => void
(row_vector, row_vector) => void
(matrix, matrix) => void
  $ ../../../../../install/default/bin/stanc plus_equals_bad_init.stan
Syntax error in 'plus_equals_bad_init.stan', line 3, column 20 to column 22, parsing error:
   -------------------------------------------------
     1:  generated quantities {
     2:    vector[3] gq_v3_a = [1, 2, 3]';
     3:    vector[3] gq_v3_b += gq_v3_a;
                             ^
     4:  }
   -------------------------------------------------

";" or plain assignment is expected after a top-level variable declaration.
  $ ../../../../../install/default/bin/stanc plus_equals_bad_lhs_idxs.stan
Semantic error in 'plus_equals_bad_lhs_idxs.stan', line 4, column 2 to column 8:
   -------------------------------------------------
     2:    vector[3] x;
     3:    real y;
     4:    x[3,3] += y;
           ^
     5:  }
   -------------------------------------------------

Too many indexes, expression dimensions=1, indexes found=2.
  $ ../../../../../install/default/bin/stanc plus_equals_bad_var_lhs.stan
Semantic error in 'plus_equals_bad_var_lhs.stan', line 3, column 4 to column 14:
   -------------------------------------------------
     1:  functions {
     2:    real foo(real a1) {
     3:      foo += a1;
             ^
     4:      return foo;
     5:    }
   -------------------------------------------------

<<<<<<< HEAD
Cannot assign to function argument, captured variable or loop identifier 'foo'.

=======
Ill-typed arguments supplied to assignment operator +=: lhs has type (real) => real and rhs has type real. Available signatures:
(int, int) => void
(real, int) => void
(real, real) => void
(vector, int) => void
(vector, real) => void
(vector, vector) => void
(row_vector, int) => void
(row_vector, real) => void
(row_vector, row_vector) => void
(matrix, int) => void
(matrix, real) => void
(matrix, matrix) => void
>>>>>>> b04226f9
  $ ../../../../../install/default/bin/stanc plus_equals_bad_var_lhs2.stan
Semantic error in 'plus_equals_bad_var_lhs2.stan', line 6, column 2 to column 9:
   -------------------------------------------------
     4:  generated quantities {
     5:    real y;
     6:    x += y;
           ^
     7:  }
   -------------------------------------------------

Cannot assign to global variable 'x' declared in previous blocks.
  $ ../../../../../install/default/bin/stanc plus_equals_bad_var_rhs.stan
Semantic error in 'plus_equals_bad_var_rhs.stan', line 4, column 11 to column 13:
   -------------------------------------------------
     2:    void foo(real a1) {
     3:      int lf2;
     4:      lf2 += a2;
                    ^
     5:    }
     6:  }
   -------------------------------------------------

Identifier 'a2' not in scope.
  $ ../../../../../install/default/bin/stanc plus_equals_matrix_array.stan
Semantic error in 'plus_equals_matrix_array.stan', line 7, column 2 to column 9:
   -------------------------------------------------
     5:    x[3,1] += y[3,1];
     6:    x[3,1,1] += y[3,1,1];
     7:    x += y;
           ^
     8:  }
   -------------------------------------------------

Ill-typed arguments supplied to assignment operator +=: lhs has type array[] matrix and rhs has type array[] matrix. Available signatures:
(int, int) => void
(real, int) => void
(real, real) => void
(vector, int) => void
(vector, real) => void
(vector, vector) => void
(row_vector, int) => void
(row_vector, real) => void
(row_vector, row_vector) => void
(matrix, int) => void
(matrix, real) => void
(matrix, matrix) => void
  $ ../../../../../install/default/bin/stanc plus_equals_matrix_array2.stan
Semantic error in 'plus_equals_matrix_array2.stan', line 7, column 2 to column 17:
   -------------------------------------------------
     5:    x[3,1] += y[3,1];
     6:    x[3,1,1] += y[3,1,1];
     7:    x[3] += y[3,1];
           ^
     8:  }
   -------------------------------------------------

Ill-typed arguments supplied to assignment operator +=: lhs has type matrix and rhs has type row_vector. Available signatures:
(int, int) => void
(real, int) => void
(real, real) => void
(vector, int) => void
(vector, real) => void
(vector, vector) => void
(row_vector, int) => void
(row_vector, real) => void
(row_vector, row_vector) => void
(matrix, int) => void
(matrix, real) => void
(matrix, matrix) => void
  $ ../../../../../install/default/bin/stanc plus_equals_matrix_shape_mismatch.stan
Syntax error in 'plus_equals_matrix_shape_mismatch.stan', line 4, column 10 to column 11, parsing error:
   -------------------------------------------------
     2:  generated quantities {
     3:    matrix[2,3] z = [[1, 2, 3], [4, 5, 6]];
     4:    vector[2,2] ident = [[1, 0], [0, 1]];
                   ^
     5:    z += ident;
     6:  }
   -------------------------------------------------

"[" expression "]" expected for vector size.
  $ ../../../../../install/default/bin/stanc plus_equals_prim_array.stan
Semantic error in 'plus_equals_prim_array.stan', line 5, column 2 to column 9:
   -------------------------------------------------
     3:    real y[3] = {4.0, 5.0, 6.0};
     4:    x[1] += y[1];
     5:    x += y;
           ^
     6:  }
   -------------------------------------------------

Ill-typed arguments supplied to assignment operator +=: lhs has type array[] real and rhs has type array[] real. Available signatures:
(int, int) => void
(real, int) => void
(real, real) => void
(vector, int) => void
(vector, real) => void
(vector, vector) => void
(row_vector, int) => void
(row_vector, real) => void
(row_vector, row_vector) => void
(matrix, int) => void
(matrix, real) => void
(matrix, matrix) => void
  $ ../../../../../install/default/bin/stanc plus_equals_row_vec_array.stan
Semantic error in 'plus_equals_row_vec_array.stan', line 5, column 2 to column 9:
   -------------------------------------------------
     3:    row_vector[2] y[3] = {[1,2], [3,4], [5,6]};
     4:    x[1] += y[1];
     5:    x += y;
           ^
     6:  }
   -------------------------------------------------

Ill-typed arguments supplied to assignment operator +=: lhs has type array[] row_vector and rhs has type array[] row_vector. Available signatures:
(int, int) => void
(real, int) => void
(real, real) => void
(vector, int) => void
(vector, real) => void
(vector, vector) => void
(row_vector, int) => void
(row_vector, real) => void
(row_vector, row_vector) => void
(matrix, int) => void
(matrix, real) => void
(matrix, matrix) => void
  $ ../../../../../install/default/bin/stanc plus_equals_sliced.stan
Semantic error in 'plus_equals_sliced.stan', line 6, column 4 to column 27:
   -------------------------------------------------
     4:      matrix[2, 2] aa;
     5:      matrix[3, 4] bb;
     6:      aa[J,1] += bb[1:2,1:2];
             ^
     7:    }
     8:  }
   -------------------------------------------------

Ill-typed arguments supplied to assignment operator +=: lhs has type vector and rhs has type matrix. Available signatures:
(int, int) => void
(real, int) => void
(real, real) => void
(vector, int) => void
(vector, real) => void
(vector, vector) => void
(row_vector, int) => void
(row_vector, real) => void
(row_vector, row_vector) => void
(matrix, int) => void
(matrix, real) => void
(matrix, matrix) => void
  $ ../../../../../install/default/bin/stanc plus_equals_type_mismatch.stan
Semantic error in 'plus_equals_type_mismatch.stan', line 4, column 2 to column 9:
   -------------------------------------------------
     2:    int x = 5;
     3:    real y;
     4:    x += y;
           ^
     5:  }
   -------------------------------------------------

Ill-typed arguments supplied to assignment operator +=: lhs has type int and rhs has type real. Available signatures:
(int, int) => void
(real, int) => void
(real, real) => void
(vector, int) => void
(vector, real) => void
(vector, vector) => void
(row_vector, int) => void
(row_vector, real) => void
(row_vector, row_vector) => void
(matrix, int) => void
(matrix, real) => void
(matrix, matrix) => void
  $ ../../../../../install/default/bin/stanc plus_equals_type_mismatch2.stan
Semantic error in 'plus_equals_type_mismatch2.stan', line 4, column 2 to column 9:
   -------------------------------------------------
     2:    real x;
     3:    vector[2] y = [1.0, 2.0]';
     4:    x += y;
           ^
     5:  }
   -------------------------------------------------

Ill-typed arguments supplied to assignment operator +=: lhs has type real and rhs has type vector. Available signatures:
(int, int) => void
(real, int) => void
(real, real) => void
(vector, int) => void
(vector, real) => void
(vector, vector) => void
(row_vector, int) => void
(row_vector, real) => void
(row_vector, row_vector) => void
(matrix, int) => void
(matrix, real) => void
(matrix, matrix) => void
  $ ../../../../../install/default/bin/stanc plus_equals_vector_array.stan
Semantic error in 'plus_equals_vector_array.stan', line 5, column 2 to column 9:
   -------------------------------------------------
     3:    vector[2] y[3] = {[1,2]', [3,4]', [5,6]'};
     4:    x[1] += y[1];
     5:    x += y;
           ^
     6:  }
   -------------------------------------------------

Ill-typed arguments supplied to assignment operator +=: lhs has type array[] vector and rhs has type array[] vector. Available signatures:
(int, int) => void
(real, int) => void
(real, real) => void
(vector, int) => void
(vector, real) => void
(vector, vector) => void
(row_vector, int) => void
(row_vector, real) => void
(row_vector, row_vector) => void
(matrix, int) => void
(matrix, real) => void
(matrix, matrix) => void
  $ ../../../../../install/default/bin/stanc times_equals_matrix_array.stan
Semantic error in 'times_equals_matrix_array.stan', line 5, column 2 to column 19:
   -------------------------------------------------
     3:    matrix[2,2] y[3] = {[[4, 5], [6, 7]], [[4, 5], [6, 7]], [[4, 5], [6, 7]]};
     4:    x[3] *= y[3];
     5:    x[3,1] *= y[3,1];
           ^
     6:    x[3,1,1] *= y[3,1,1];
     7:    x *= y;
   -------------------------------------------------

Ill-typed arguments supplied to assignment operator *=: lhs has type row_vector and rhs has type row_vector. Available signatures:
(int, int) => void
(real, int) => void
(real, real) => void
(vector, int) => void
(vector, real) => void
(row_vector, int) => void
(row_vector, real) => void
(row_vector, matrix) => void
(matrix, int) => void
(matrix, real) => void
(matrix, matrix) => void<|MERGE_RESOLUTION|>--- conflicted
+++ resolved
@@ -65,24 +65,7 @@
      5:    }
    -------------------------------------------------
 
-<<<<<<< HEAD
 Cannot assign to function argument, captured variable or loop identifier 'foo'.
-
-=======
-Ill-typed arguments supplied to assignment operator +=: lhs has type (real) => real and rhs has type real. Available signatures:
-(int, int) => void
-(real, int) => void
-(real, real) => void
-(vector, int) => void
-(vector, real) => void
-(vector, vector) => void
-(row_vector, int) => void
-(row_vector, real) => void
-(row_vector, row_vector) => void
-(matrix, int) => void
-(matrix, real) => void
-(matrix, matrix) => void
->>>>>>> b04226f9
   $ ../../../../../install/default/bin/stanc plus_equals_bad_var_lhs2.stan
 Semantic error in 'plus_equals_bad_var_lhs2.stan', line 6, column 2 to column 9:
    -------------------------------------------------
