  $ ../../../../../install/default/bin/stanc assign_to_loop_var1.stan
Semantic error in 'assign_to_loop_var1.stan', line 5, column 18 to column 24:
   -------------------------------------------------
     3:      int vs[2];
     4:      int y;
     5:      for (v in vs) v = 3;
                           ^
     6:      return 0;
     7:    }
   -------------------------------------------------

<<<<<<< HEAD
Cannot assign to function argument, captured variable or loop identifier 'v'.

=======
Cannot assign to function argument or loop identifier 'v'.
>>>>>>> b04226f9
  $ ../../../../../install/default/bin/stanc assign_to_loop_var2.stan
Semantic error in 'assign_to_loop_var2.stan', line 5, column 18 to column 24:
   -------------------------------------------------
     3:      int vs[2,3];
     4:      int y;
     5:      for (v in vs) v = 3;
                           ^
     6:      return 0;
     7:    }
   -------------------------------------------------

<<<<<<< HEAD
Cannot assign to function argument, captured variable or loop identifier 'v'.

=======
Cannot assign to function argument or loop identifier 'v'.
>>>>>>> b04226f9
  $ ../../../../../install/default/bin/stanc assign_to_loop_var3.stan
Semantic error in 'assign_to_loop_var3.stan', line 6, column 6 to column 15:
   -------------------------------------------------
     4:      int vs[2, 3];
     5:      for (v in vs) {
     6:        v[1] = 0;
               ^
     7:        break;
     8:      }        
   -------------------------------------------------

<<<<<<< HEAD
Cannot assign to function argument, captured variable or loop identifier 'v'.

=======
Cannot assign to function argument or loop identifier 'v'.
>>>>>>> b04226f9
  $ ../../../../../install/default/bin/stanc assign_to_loop_var4.stan
Semantic error in 'assign_to_loop_var4.stan', line 5, column 6 to column 12:
   -------------------------------------------------
     3:      vector[2] vs;
     4:      for (v in vs) {
     5:        v = 0;
               ^
     6:      }
     7:    }
   -------------------------------------------------

<<<<<<< HEAD
Cannot assign to function argument, captured variable or loop identifier 'v'.

=======
Cannot assign to function argument or loop identifier 'v'.
>>>>>>> b04226f9
  $ ../../../../../install/default/bin/stanc assign_to_loop_var5.stan
Semantic error in 'assign_to_loop_var5.stan', line 5, column 6 to column 14:
   -------------------------------------------------
     3:      row_vector[2] vs;
     4:      for (v in vs) {
     5:        v = 3.2;
               ^
     6:      }
     7:    }
   -------------------------------------------------

<<<<<<< HEAD
Cannot assign to function argument, captured variable or loop identifier 'v'.

=======
Cannot assign to function argument or loop identifier 'v'.
>>>>>>> b04226f9
  $ ../../../../../install/default/bin/stanc assign_to_loop_var6.stan
Semantic error in 'assign_to_loop_var6.stan', line 4, column 4 to column 12:
   -------------------------------------------------
     2:    vector[2] vs;
     3:    for (v in vs) {
     4:      v = 3.2;
             ^
     5:    }
     6:  }
   -------------------------------------------------

<<<<<<< HEAD
Cannot assign to function argument, captured variable or loop identifier 'v'.

=======
Cannot assign to function argument or loop identifier 'v'.
>>>>>>> b04226f9
  $ ../../../../../install/default/bin/stanc assign_to_loop_var7.stan
Semantic error in 'assign_to_loop_var7.stan', line 4, column 4 to column 8:
   -------------------------------------------------
     2:    matrix[2, 2] vs;
     3:    for (v in vs) {
     4:      v[1] = 3.2;
             ^
     5:    }
     6:  }
   -------------------------------------------------

Too many indexes, expression dimensions=0, indexes found=1.
  $ ../../../../../install/default/bin/stanc for_statements_bad_indices0.stan
Semantic error in 'for_statements_bad_indices0.stan', line 5, column 20 to column 28:
   -------------------------------------------------
     3:      while (1) {
     4:        int vs[2];
     5:        for (v in vs) v = 3.2;
                             ^
     6:      }
     7:      return 0;
   -------------------------------------------------

<<<<<<< HEAD
Cannot assign to function argument, captured variable or loop identifier 'v'.

=======
Cannot assign to function argument or loop identifier 'v'.
>>>>>>> b04226f9
  $ ../../../../../install/default/bin/stanc for_statements_bad_indices1.stan
Semantic error in 'for_statements_bad_indices1.stan', line 5, column 20 to column 24:
   -------------------------------------------------
     3:      while (1) {
     4:        int vs[2];
     5:        for (v in vs) v[2] = 3;
                             ^
     6:      }
     7:      return 0;
   -------------------------------------------------

Too many indexes, expression dimensions=0, indexes found=1.
  $ ../../../../../install/default/bin/stanc for_statements_bad_indices2.stan
Semantic error in 'for_statements_bad_indices2.stan', line 5, column 20 to column 26:
   -------------------------------------------------
     3:      while (1) {
     4:        int vs[2,3];
     5:        for (v in vs) v = 3;
                             ^
     6:      }
     7:      return 0;
   -------------------------------------------------

<<<<<<< HEAD
Cannot assign to function argument, captured variable or loop identifier 'v'.

=======
Cannot assign to function argument or loop identifier 'v'.
>>>>>>> b04226f9
  $ ../../../../../install/default/bin/stanc for_statements_bad_indices3.stan
Semantic error in 'for_statements_bad_indices3.stan', line 5, column 16 to column 18:
   -------------------------------------------------
     3:      while (1) {
     4:        int xx = 3;
     5:        for (i in xx) continue;
                         ^
     6:      }
     7:      return 0;
   -------------------------------------------------

Foreach-loop must be over array, vector, row_vector or matrix. Instead found expression of type int.
  $ ../../../../../install/default/bin/stanc for_statements_bad_indices4.stan
Semantic error in 'for_statements_bad_indices4.stan', line 6, column 18 to column 19:
   -------------------------------------------------
     4:        matrix[2,3] vs;
     5:        for (v in vs) {
     6:          for (a in v) continue;
                           ^
     7:        }
     8:      }
   -------------------------------------------------

Foreach-loop must be over array, vector, row_vector or matrix. Instead found expression of type real.<|MERGE_RESOLUTION|>--- conflicted
+++ resolved
@@ -9,12 +9,7 @@
      7:    }
    -------------------------------------------------
 
-<<<<<<< HEAD
 Cannot assign to function argument, captured variable or loop identifier 'v'.
-
-=======
-Cannot assign to function argument or loop identifier 'v'.
->>>>>>> b04226f9
   $ ../../../../../install/default/bin/stanc assign_to_loop_var2.stan
 Semantic error in 'assign_to_loop_var2.stan', line 5, column 18 to column 24:
    -------------------------------------------------
@@ -26,12 +21,7 @@
      7:    }
    -------------------------------------------------
 
-<<<<<<< HEAD
 Cannot assign to function argument, captured variable or loop identifier 'v'.
-
-=======
-Cannot assign to function argument or loop identifier 'v'.
->>>>>>> b04226f9
   $ ../../../../../install/default/bin/stanc assign_to_loop_var3.stan
 Semantic error in 'assign_to_loop_var3.stan', line 6, column 6 to column 15:
    -------------------------------------------------
@@ -43,12 +33,7 @@
      8:      }        
    -------------------------------------------------
 
-<<<<<<< HEAD
 Cannot assign to function argument, captured variable or loop identifier 'v'.
-
-=======
-Cannot assign to function argument or loop identifier 'v'.
->>>>>>> b04226f9
   $ ../../../../../install/default/bin/stanc assign_to_loop_var4.stan
 Semantic error in 'assign_to_loop_var4.stan', line 5, column 6 to column 12:
    -------------------------------------------------
@@ -60,12 +45,7 @@
      7:    }
    -------------------------------------------------
 
-<<<<<<< HEAD
 Cannot assign to function argument, captured variable or loop identifier 'v'.
-
-=======
-Cannot assign to function argument or loop identifier 'v'.
->>>>>>> b04226f9
   $ ../../../../../install/default/bin/stanc assign_to_loop_var5.stan
 Semantic error in 'assign_to_loop_var5.stan', line 5, column 6 to column 14:
    -------------------------------------------------
@@ -77,12 +57,7 @@
      7:    }
    -------------------------------------------------
 
-<<<<<<< HEAD
 Cannot assign to function argument, captured variable or loop identifier 'v'.
-
-=======
-Cannot assign to function argument or loop identifier 'v'.
->>>>>>> b04226f9
   $ ../../../../../install/default/bin/stanc assign_to_loop_var6.stan
 Semantic error in 'assign_to_loop_var6.stan', line 4, column 4 to column 12:
    -------------------------------------------------
@@ -94,12 +69,7 @@
      6:  }
    -------------------------------------------------
 
-<<<<<<< HEAD
 Cannot assign to function argument, captured variable or loop identifier 'v'.
-
-=======
-Cannot assign to function argument or loop identifier 'v'.
->>>>>>> b04226f9
   $ ../../../../../install/default/bin/stanc assign_to_loop_var7.stan
 Semantic error in 'assign_to_loop_var7.stan', line 4, column 4 to column 8:
    -------------------------------------------------
@@ -123,12 +93,7 @@
      7:      return 0;
    -------------------------------------------------
 
-<<<<<<< HEAD
 Cannot assign to function argument, captured variable or loop identifier 'v'.
-
-=======
-Cannot assign to function argument or loop identifier 'v'.
->>>>>>> b04226f9
   $ ../../../../../install/default/bin/stanc for_statements_bad_indices1.stan
 Semantic error in 'for_statements_bad_indices1.stan', line 5, column 20 to column 24:
    -------------------------------------------------
@@ -152,12 +117,7 @@
      7:      return 0;
    -------------------------------------------------
 
-<<<<<<< HEAD
 Cannot assign to function argument, captured variable or loop identifier 'v'.
-
-=======
-Cannot assign to function argument or loop identifier 'v'.
->>>>>>> b04226f9
   $ ../../../../../install/default/bin/stanc for_statements_bad_indices3.stan
 Semantic error in 'for_statements_bad_indices3.stan', line 5, column 16 to column 18:
    -------------------------------------------------
