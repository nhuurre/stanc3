parameters {
  real e;
  real pi;
  real log2;
  real log10;
  real sqrt2;
  real not_a_number;
  real positive_infinity;
  real negative_infinity;
  real machine_precision;
  real inv_logit;
  real logit;
  real bernoulli_logit_glm_lpmf;
  real reduce_sum;
<<<<<<< HEAD
=======
  real ode_bdf;
  real ode_bdf_tol;
>>>>>>> bbe13d73
}
transformed parameters {
  real mu;
  mu = e() + pi() + log2() + log10() + sqrt2() + not_a_number()
    + positive_infinity() + negative_infinity() + machine_precision();
  mu += logit + bernoulli_logit_glm_lpmf + reduce_sum;
}
model {
}<|MERGE_RESOLUTION|>--- conflicted
+++ resolved
@@ -12,11 +12,8 @@
   real logit;
   real bernoulli_logit_glm_lpmf;
   real reduce_sum;
-<<<<<<< HEAD
-=======
   real ode_bdf;
   real ode_bdf_tol;
->>>>>>> bbe13d73
 }
 transformed parameters {
   real mu;
