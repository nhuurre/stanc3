--- conflicted
+++ resolved
@@ -1,375 +1,3 @@
-<<<<<<< HEAD
-  $ ../../../../../../../../../install/default/bin/stanc --auto-format neg_binomial_ccdf_log.stan
-data {
-  int d_int;
-  array[d_int] int d_int_array;
-  real d_real;
-  array[d_int] real d_real_array;
-  vector[d_int] d_vector;
-  row_vector[d_int] d_row_vector;
-}
-transformed data {
-  real transformed_data_real;
-  transformed_data_real = neg_binomial_ccdf_log(d_int, d_int, d_int);
-  transformed_data_real = neg_binomial_ccdf_log(d_int, d_int, d_real);
-  transformed_data_real = neg_binomial_ccdf_log(d_int, d_int, d_real_array);
-  transformed_data_real = neg_binomial_ccdf_log(d_int, d_int, d_vector);
-  transformed_data_real = neg_binomial_ccdf_log(d_int, d_int, d_row_vector);
-  transformed_data_real = neg_binomial_ccdf_log(d_int, d_real, d_int);
-  transformed_data_real = neg_binomial_ccdf_log(d_int, d_real, d_real);
-  transformed_data_real = neg_binomial_ccdf_log(d_int, d_real, d_real_array);
-  transformed_data_real = neg_binomial_ccdf_log(d_int, d_real, d_vector);
-  transformed_data_real = neg_binomial_ccdf_log(d_int, d_real, d_row_vector);
-  transformed_data_real = neg_binomial_ccdf_log(d_int, d_real_array, d_int);
-  transformed_data_real = neg_binomial_ccdf_log(d_int, d_real_array, d_real);
-  transformed_data_real = neg_binomial_ccdf_log(d_int, d_real_array,
-                                                d_real_array);
-  transformed_data_real = neg_binomial_ccdf_log(d_int, d_real_array,
-                                                d_vector);
-  transformed_data_real = neg_binomial_ccdf_log(d_int, d_real_array,
-                                                d_row_vector);
-  transformed_data_real = neg_binomial_ccdf_log(d_int, d_vector, d_int);
-  transformed_data_real = neg_binomial_ccdf_log(d_int, d_vector, d_real);
-  transformed_data_real = neg_binomial_ccdf_log(d_int, d_vector,
-                                                d_real_array);
-  transformed_data_real = neg_binomial_ccdf_log(d_int, d_vector, d_vector);
-  transformed_data_real = neg_binomial_ccdf_log(d_int, d_vector,
-                                                d_row_vector);
-  transformed_data_real = neg_binomial_ccdf_log(d_int, d_row_vector, d_int);
-  transformed_data_real = neg_binomial_ccdf_log(d_int, d_row_vector, d_real);
-  transformed_data_real = neg_binomial_ccdf_log(d_int, d_row_vector,
-                                                d_real_array);
-  transformed_data_real = neg_binomial_ccdf_log(d_int, d_row_vector,
-                                                d_vector);
-  transformed_data_real = neg_binomial_ccdf_log(d_int, d_row_vector,
-                                                d_row_vector);
-  transformed_data_real = neg_binomial_ccdf_log(d_int_array, d_int, d_int);
-  transformed_data_real = neg_binomial_ccdf_log(d_int_array, d_int, d_real);
-  transformed_data_real = neg_binomial_ccdf_log(d_int_array, d_int,
-                                                d_real_array);
-  transformed_data_real = neg_binomial_ccdf_log(d_int_array, d_int, d_vector);
-  transformed_data_real = neg_binomial_ccdf_log(d_int_array, d_int,
-                                                d_row_vector);
-  transformed_data_real = neg_binomial_ccdf_log(d_int_array, d_real, d_int);
-  transformed_data_real = neg_binomial_ccdf_log(d_int_array, d_real, d_real);
-  transformed_data_real = neg_binomial_ccdf_log(d_int_array, d_real,
-                                                d_real_array);
-  transformed_data_real = neg_binomial_ccdf_log(d_int_array, d_real,
-                                                d_vector);
-  transformed_data_real = neg_binomial_ccdf_log(d_int_array, d_real,
-                                                d_row_vector);
-  transformed_data_real = neg_binomial_ccdf_log(d_int_array, d_real_array,
-                                                d_int);
-  transformed_data_real = neg_binomial_ccdf_log(d_int_array, d_real_array,
-                                                d_real);
-  transformed_data_real = neg_binomial_ccdf_log(d_int_array, d_real_array,
-                                                d_real_array);
-  transformed_data_real = neg_binomial_ccdf_log(d_int_array, d_real_array,
-                                                d_vector);
-  transformed_data_real = neg_binomial_ccdf_log(d_int_array, d_real_array,
-                                                d_row_vector);
-  transformed_data_real = neg_binomial_ccdf_log(d_int_array, d_vector, d_int);
-  transformed_data_real = neg_binomial_ccdf_log(d_int_array, d_vector,
-                                                d_real);
-  transformed_data_real = neg_binomial_ccdf_log(d_int_array, d_vector,
-                                                d_real_array);
-  transformed_data_real = neg_binomial_ccdf_log(d_int_array, d_vector,
-                                                d_vector);
-  transformed_data_real = neg_binomial_ccdf_log(d_int_array, d_vector,
-                                                d_row_vector);
-  transformed_data_real = neg_binomial_ccdf_log(d_int_array, d_row_vector,
-                                                d_int);
-  transformed_data_real = neg_binomial_ccdf_log(d_int_array, d_row_vector,
-                                                d_real);
-  transformed_data_real = neg_binomial_ccdf_log(d_int_array, d_row_vector,
-                                                d_real_array);
-  transformed_data_real = neg_binomial_ccdf_log(d_int_array, d_row_vector,
-                                                d_vector);
-  transformed_data_real = neg_binomial_ccdf_log(d_int_array, d_row_vector,
-                                                d_row_vector);
-}
-parameters {
-  real p_real;
-  array[d_int] real p_real_array;
-  vector[d_int] p_vector;
-  row_vector[d_int] p_row_vector;
-  real y_p;
-}
-transformed parameters {
-  real transformed_param_real;
-  transformed_param_real = neg_binomial_ccdf_log(d_int, d_int, d_int);
-  transformed_param_real = neg_binomial_ccdf_log(d_int, d_int, d_real);
-  transformed_param_real = neg_binomial_ccdf_log(d_int, d_int, d_real_array);
-  transformed_param_real = neg_binomial_ccdf_log(d_int, d_int, d_vector);
-  transformed_param_real = neg_binomial_ccdf_log(d_int, d_int, d_row_vector);
-  transformed_param_real = neg_binomial_ccdf_log(d_int, d_int, p_real);
-  transformed_param_real = neg_binomial_ccdf_log(d_int, d_int, p_real_array);
-  transformed_param_real = neg_binomial_ccdf_log(d_int, d_int, p_vector);
-  transformed_param_real = neg_binomial_ccdf_log(d_int, d_int, p_row_vector);
-  transformed_param_real = neg_binomial_ccdf_log(d_int, d_real, d_int);
-  transformed_param_real = neg_binomial_ccdf_log(d_int, d_real, d_real);
-  transformed_param_real = neg_binomial_ccdf_log(d_int, d_real, d_real_array);
-  transformed_param_real = neg_binomial_ccdf_log(d_int, d_real, d_vector);
-  transformed_param_real = neg_binomial_ccdf_log(d_int, d_real, d_row_vector);
-  transformed_param_real = neg_binomial_ccdf_log(d_int, d_real, p_real);
-  transformed_param_real = neg_binomial_ccdf_log(d_int, d_real, p_real_array);
-  transformed_param_real = neg_binomial_ccdf_log(d_int, d_real, p_vector);
-  transformed_param_real = neg_binomial_ccdf_log(d_int, d_real, p_row_vector);
-  transformed_param_real = neg_binomial_ccdf_log(d_int, d_real_array, d_int);
-  transformed_param_real = neg_binomial_ccdf_log(d_int, d_real_array, d_real);
-  transformed_param_real = neg_binomial_ccdf_log(d_int, d_real_array,
-                                                 d_real_array);
-  transformed_param_real = neg_binomial_ccdf_log(d_int, d_real_array,
-                                                 d_vector);
-  transformed_param_real = neg_binomial_ccdf_log(d_int, d_real_array,
-                                                 d_row_vector);
-  transformed_param_real = neg_binomial_ccdf_log(d_int, d_real_array, p_real);
-  transformed_param_real = neg_binomial_ccdf_log(d_int, d_real_array,
-                                                 p_real_array);
-  transformed_param_real = neg_binomial_ccdf_log(d_int, d_real_array,
-                                                 p_vector);
-  transformed_param_real = neg_binomial_ccdf_log(d_int, d_real_array,
-                                                 p_row_vector);
-  transformed_param_real = neg_binomial_ccdf_log(d_int, d_vector, d_int);
-  transformed_param_real = neg_binomial_ccdf_log(d_int, d_vector, d_real);
-  transformed_param_real = neg_binomial_ccdf_log(d_int, d_vector,
-                                                 d_real_array);
-  transformed_param_real = neg_binomial_ccdf_log(d_int, d_vector, d_vector);
-  transformed_param_real = neg_binomial_ccdf_log(d_int, d_vector,
-                                                 d_row_vector);
-  transformed_param_real = neg_binomial_ccdf_log(d_int, d_vector, p_real);
-  transformed_param_real = neg_binomial_ccdf_log(d_int, d_vector,
-                                                 p_real_array);
-  transformed_param_real = neg_binomial_ccdf_log(d_int, d_vector, p_vector);
-  transformed_param_real = neg_binomial_ccdf_log(d_int, d_vector,
-                                                 p_row_vector);
-  transformed_param_real = neg_binomial_ccdf_log(d_int, d_row_vector, d_int);
-  transformed_param_real = neg_binomial_ccdf_log(d_int, d_row_vector, d_real);
-  transformed_param_real = neg_binomial_ccdf_log(d_int, d_row_vector,
-                                                 d_real_array);
-  transformed_param_real = neg_binomial_ccdf_log(d_int, d_row_vector,
-                                                 d_vector);
-  transformed_param_real = neg_binomial_ccdf_log(d_int, d_row_vector,
-                                                 d_row_vector);
-  transformed_param_real = neg_binomial_ccdf_log(d_int, d_row_vector, p_real);
-  transformed_param_real = neg_binomial_ccdf_log(d_int, d_row_vector,
-                                                 p_real_array);
-  transformed_param_real = neg_binomial_ccdf_log(d_int, d_row_vector,
-                                                 p_vector);
-  transformed_param_real = neg_binomial_ccdf_log(d_int, d_row_vector,
-                                                 p_row_vector);
-  transformed_param_real = neg_binomial_ccdf_log(d_int, p_real, d_int);
-  transformed_param_real = neg_binomial_ccdf_log(d_int, p_real, d_real);
-  transformed_param_real = neg_binomial_ccdf_log(d_int, p_real, d_real_array);
-  transformed_param_real = neg_binomial_ccdf_log(d_int, p_real, d_vector);
-  transformed_param_real = neg_binomial_ccdf_log(d_int, p_real, d_row_vector);
-  transformed_param_real = neg_binomial_ccdf_log(d_int, p_real, p_real);
-  transformed_param_real = neg_binomial_ccdf_log(d_int, p_real, p_real_array);
-  transformed_param_real = neg_binomial_ccdf_log(d_int, p_real, p_vector);
-  transformed_param_real = neg_binomial_ccdf_log(d_int, p_real, p_row_vector);
-  transformed_param_real = neg_binomial_ccdf_log(d_int, p_real_array, d_int);
-  transformed_param_real = neg_binomial_ccdf_log(d_int, p_real_array, d_real);
-  transformed_param_real = neg_binomial_ccdf_log(d_int, p_real_array,
-                                                 d_real_array);
-  transformed_param_real = neg_binomial_ccdf_log(d_int, p_real_array,
-                                                 d_vector);
-  transformed_param_real = neg_binomial_ccdf_log(d_int, p_real_array,
-                                                 d_row_vector);
-  transformed_param_real = neg_binomial_ccdf_log(d_int, p_real_array, p_real);
-  transformed_param_real = neg_binomial_ccdf_log(d_int, p_real_array,
-                                                 p_real_array);
-  transformed_param_real = neg_binomial_ccdf_log(d_int, p_real_array,
-                                                 p_vector);
-  transformed_param_real = neg_binomial_ccdf_log(d_int, p_real_array,
-                                                 p_row_vector);
-  transformed_param_real = neg_binomial_ccdf_log(d_int, p_vector, d_int);
-  transformed_param_real = neg_binomial_ccdf_log(d_int, p_vector, d_real);
-  transformed_param_real = neg_binomial_ccdf_log(d_int, p_vector,
-                                                 d_real_array);
-  transformed_param_real = neg_binomial_ccdf_log(d_int, p_vector, d_vector);
-  transformed_param_real = neg_binomial_ccdf_log(d_int, p_vector,
-                                                 d_row_vector);
-  transformed_param_real = neg_binomial_ccdf_log(d_int, p_vector, p_real);
-  transformed_param_real = neg_binomial_ccdf_log(d_int, p_vector,
-                                                 p_real_array);
-  transformed_param_real = neg_binomial_ccdf_log(d_int, p_vector, p_vector);
-  transformed_param_real = neg_binomial_ccdf_log(d_int, p_vector,
-                                                 p_row_vector);
-  transformed_param_real = neg_binomial_ccdf_log(d_int, p_row_vector, d_int);
-  transformed_param_real = neg_binomial_ccdf_log(d_int, p_row_vector, d_real);
-  transformed_param_real = neg_binomial_ccdf_log(d_int, p_row_vector,
-                                                 d_real_array);
-  transformed_param_real = neg_binomial_ccdf_log(d_int, p_row_vector,
-                                                 d_vector);
-  transformed_param_real = neg_binomial_ccdf_log(d_int, p_row_vector,
-                                                 d_row_vector);
-  transformed_param_real = neg_binomial_ccdf_log(d_int, p_row_vector, p_real);
-  transformed_param_real = neg_binomial_ccdf_log(d_int, p_row_vector,
-                                                 p_real_array);
-  transformed_param_real = neg_binomial_ccdf_log(d_int, p_row_vector,
-                                                 p_vector);
-  transformed_param_real = neg_binomial_ccdf_log(d_int, p_row_vector,
-                                                 p_row_vector);
-  transformed_param_real = neg_binomial_ccdf_log(d_int_array, d_int, d_int);
-  transformed_param_real = neg_binomial_ccdf_log(d_int_array, d_int, d_real);
-  transformed_param_real = neg_binomial_ccdf_log(d_int_array, d_int,
-                                                 d_real_array);
-  transformed_param_real = neg_binomial_ccdf_log(d_int_array, d_int,
-                                                 d_vector);
-  transformed_param_real = neg_binomial_ccdf_log(d_int_array, d_int,
-                                                 d_row_vector);
-  transformed_param_real = neg_binomial_ccdf_log(d_int_array, d_int, p_real);
-  transformed_param_real = neg_binomial_ccdf_log(d_int_array, d_int,
-                                                 p_real_array);
-  transformed_param_real = neg_binomial_ccdf_log(d_int_array, d_int,
-                                                 p_vector);
-  transformed_param_real = neg_binomial_ccdf_log(d_int_array, d_int,
-                                                 p_row_vector);
-  transformed_param_real = neg_binomial_ccdf_log(d_int_array, d_real, d_int);
-  transformed_param_real = neg_binomial_ccdf_log(d_int_array, d_real, d_real);
-  transformed_param_real = neg_binomial_ccdf_log(d_int_array, d_real,
-                                                 d_real_array);
-  transformed_param_real = neg_binomial_ccdf_log(d_int_array, d_real,
-                                                 d_vector);
-  transformed_param_real = neg_binomial_ccdf_log(d_int_array, d_real,
-                                                 d_row_vector);
-  transformed_param_real = neg_binomial_ccdf_log(d_int_array, d_real, p_real);
-  transformed_param_real = neg_binomial_ccdf_log(d_int_array, d_real,
-                                                 p_real_array);
-  transformed_param_real = neg_binomial_ccdf_log(d_int_array, d_real,
-                                                 p_vector);
-  transformed_param_real = neg_binomial_ccdf_log(d_int_array, d_real,
-                                                 p_row_vector);
-  transformed_param_real = neg_binomial_ccdf_log(d_int_array, d_real_array,
-                                                 d_int);
-  transformed_param_real = neg_binomial_ccdf_log(d_int_array, d_real_array,
-                                                 d_real);
-  transformed_param_real = neg_binomial_ccdf_log(d_int_array, d_real_array,
-                                                 d_real_array);
-  transformed_param_real = neg_binomial_ccdf_log(d_int_array, d_real_array,
-                                                 d_vector);
-  transformed_param_real = neg_binomial_ccdf_log(d_int_array, d_real_array,
-                                                 d_row_vector);
-  transformed_param_real = neg_binomial_ccdf_log(d_int_array, d_real_array,
-                                                 p_real);
-  transformed_param_real = neg_binomial_ccdf_log(d_int_array, d_real_array,
-                                                 p_real_array);
-  transformed_param_real = neg_binomial_ccdf_log(d_int_array, d_real_array,
-                                                 p_vector);
-  transformed_param_real = neg_binomial_ccdf_log(d_int_array, d_real_array,
-                                                 p_row_vector);
-  transformed_param_real = neg_binomial_ccdf_log(d_int_array, d_vector,
-                                                 d_int);
-  transformed_param_real = neg_binomial_ccdf_log(d_int_array, d_vector,
-                                                 d_real);
-  transformed_param_real = neg_binomial_ccdf_log(d_int_array, d_vector,
-                                                 d_real_array);
-  transformed_param_real = neg_binomial_ccdf_log(d_int_array, d_vector,
-                                                 d_vector);
-  transformed_param_real = neg_binomial_ccdf_log(d_int_array, d_vector,
-                                                 d_row_vector);
-  transformed_param_real = neg_binomial_ccdf_log(d_int_array, d_vector,
-                                                 p_real);
-  transformed_param_real = neg_binomial_ccdf_log(d_int_array, d_vector,
-                                                 p_real_array);
-  transformed_param_real = neg_binomial_ccdf_log(d_int_array, d_vector,
-                                                 p_vector);
-  transformed_param_real = neg_binomial_ccdf_log(d_int_array, d_vector,
-                                                 p_row_vector);
-  transformed_param_real = neg_binomial_ccdf_log(d_int_array, d_row_vector,
-                                                 d_int);
-  transformed_param_real = neg_binomial_ccdf_log(d_int_array, d_row_vector,
-                                                 d_real);
-  transformed_param_real = neg_binomial_ccdf_log(d_int_array, d_row_vector,
-                                                 d_real_array);
-  transformed_param_real = neg_binomial_ccdf_log(d_int_array, d_row_vector,
-                                                 d_vector);
-  transformed_param_real = neg_binomial_ccdf_log(d_int_array, d_row_vector,
-                                                 d_row_vector);
-  transformed_param_real = neg_binomial_ccdf_log(d_int_array, d_row_vector,
-                                                 p_real);
-  transformed_param_real = neg_binomial_ccdf_log(d_int_array, d_row_vector,
-                                                 p_real_array);
-  transformed_param_real = neg_binomial_ccdf_log(d_int_array, d_row_vector,
-                                                 p_vector);
-  transformed_param_real = neg_binomial_ccdf_log(d_int_array, d_row_vector,
-                                                 p_row_vector);
-  transformed_param_real = neg_binomial_ccdf_log(d_int_array, p_real, d_int);
-  transformed_param_real = neg_binomial_ccdf_log(d_int_array, p_real, d_real);
-  transformed_param_real = neg_binomial_ccdf_log(d_int_array, p_real,
-                                                 d_real_array);
-  transformed_param_real = neg_binomial_ccdf_log(d_int_array, p_real,
-                                                 d_vector);
-  transformed_param_real = neg_binomial_ccdf_log(d_int_array, p_real,
-                                                 d_row_vector);
-  transformed_param_real = neg_binomial_ccdf_log(d_int_array, p_real, p_real);
-  transformed_param_real = neg_binomial_ccdf_log(d_int_array, p_real,
-                                                 p_real_array);
-  transformed_param_real = neg_binomial_ccdf_log(d_int_array, p_real,
-                                                 p_vector);
-  transformed_param_real = neg_binomial_ccdf_log(d_int_array, p_real,
-                                                 p_row_vector);
-  transformed_param_real = neg_binomial_ccdf_log(d_int_array, p_real_array,
-                                                 d_int);
-  transformed_param_real = neg_binomial_ccdf_log(d_int_array, p_real_array,
-                                                 d_real);
-  transformed_param_real = neg_binomial_ccdf_log(d_int_array, p_real_array,
-                                                 d_real_array);
-  transformed_param_real = neg_binomial_ccdf_log(d_int_array, p_real_array,
-                                                 d_vector);
-  transformed_param_real = neg_binomial_ccdf_log(d_int_array, p_real_array,
-                                                 d_row_vector);
-  transformed_param_real = neg_binomial_ccdf_log(d_int_array, p_real_array,
-                                                 p_real);
-  transformed_param_real = neg_binomial_ccdf_log(d_int_array, p_real_array,
-                                                 p_real_array);
-  transformed_param_real = neg_binomial_ccdf_log(d_int_array, p_real_array,
-                                                 p_vector);
-  transformed_param_real = neg_binomial_ccdf_log(d_int_array, p_real_array,
-                                                 p_row_vector);
-  transformed_param_real = neg_binomial_ccdf_log(d_int_array, p_vector,
-                                                 d_int);
-  transformed_param_real = neg_binomial_ccdf_log(d_int_array, p_vector,
-                                                 d_real);
-  transformed_param_real = neg_binomial_ccdf_log(d_int_array, p_vector,
-                                                 d_real_array);
-  transformed_param_real = neg_binomial_ccdf_log(d_int_array, p_vector,
-                                                 d_vector);
-  transformed_param_real = neg_binomial_ccdf_log(d_int_array, p_vector,
-                                                 d_row_vector);
-  transformed_param_real = neg_binomial_ccdf_log(d_int_array, p_vector,
-                                                 p_real);
-  transformed_param_real = neg_binomial_ccdf_log(d_int_array, p_vector,
-                                                 p_real_array);
-  transformed_param_real = neg_binomial_ccdf_log(d_int_array, p_vector,
-                                                 p_vector);
-  transformed_param_real = neg_binomial_ccdf_log(d_int_array, p_vector,
-                                                 p_row_vector);
-  transformed_param_real = neg_binomial_ccdf_log(d_int_array, p_row_vector,
-                                                 d_int);
-  transformed_param_real = neg_binomial_ccdf_log(d_int_array, p_row_vector,
-                                                 d_real);
-  transformed_param_real = neg_binomial_ccdf_log(d_int_array, p_row_vector,
-                                                 d_real_array);
-  transformed_param_real = neg_binomial_ccdf_log(d_int_array, p_row_vector,
-                                                 d_vector);
-  transformed_param_real = neg_binomial_ccdf_log(d_int_array, p_row_vector,
-                                                 d_row_vector);
-  transformed_param_real = neg_binomial_ccdf_log(d_int_array, p_row_vector,
-                                                 p_real);
-  transformed_param_real = neg_binomial_ccdf_log(d_int_array, p_row_vector,
-                                                 p_real_array);
-  transformed_param_real = neg_binomial_ccdf_log(d_int_array, p_row_vector,
-                                                 p_vector);
-  transformed_param_real = neg_binomial_ccdf_log(d_int_array, p_row_vector,
-                                                 p_row_vector);
-}
-model {
-  y_p ~ normal(0, 1);
-}
-
-=======
->>>>>>> 02faf205
   $ ../../../../../../../../../install/default/bin/stanc --auto-format neg_binomial_cdf.stan
 data {
   int d_int;
@@ -1159,9 +787,9 @@
   $ ../../../../../../../../../install/default/bin/stanc --auto-format neg_binomial_lpmf.stan
 data {
   int d_int;
-  int d_int_array[d_int];
+  array[d_int] int d_int_array;
   real d_real;
-  real d_real_array[d_int];
+  array[d_int] real d_real_array;
   vector[d_int] d_vector;
   row_vector[d_int] d_row_vector;
 }
@@ -1220,7 +848,7 @@
 }
 parameters {
   real p_real;
-  real p_real_array[d_int];
+  array[d_int] real p_real_array;
   vector[d_int] p_vector;
   row_vector[d_int] p_row_vector;
   real y_p;
