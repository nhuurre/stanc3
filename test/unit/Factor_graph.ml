--- conflicted
+++ resolved
@@ -107,272 +107,224 @@
   print_s [%sexp (deps : factor_graph)] ;
   [%expect
     {|
-      ((factor_map
-        ((((TargetTerm
-            ((pattern
-              (FunApp StanLib Times__
-               (((pattern (Var f))
-                 (meta ((type_ UReal) (loc <opaque>) (adlevel AutoDiffable))))
-                ((pattern (Var f))
-                 (meta ((type_ UReal) (loc <opaque>) (adlevel AutoDiffable)))))))
-             (meta ((type_ UReal) (loc <opaque>) (adlevel AutoDiffable)))))
-           21)
-          ((VVar f)))
-         (((TargetTerm
-            ((pattern
-              (FunApp StanLib Times__
-               (((pattern (Var z))
-                 (meta ((type_ UReal) (loc <opaque>) (adlevel AutoDiffable))))
-                ((pattern (Var e))
-                 (meta ((type_ UReal) (loc <opaque>) (adlevel AutoDiffable)))))))
-             (meta ((type_ UReal) (loc <opaque>) (adlevel AutoDiffable)))))
-           21)
-          ((VVar a) (VVar b) (VVar c) (VVar d) (VVar e)))
-         (((TargetTerm
-            ((pattern
-<<<<<<< HEAD
-              (FunApp StanLib normal_lupdf
-=======
-              (FunApp StanLib normal_propto_lpdf
->>>>>>> 1bd11465
-               (((pattern (Var a))
-                 (meta ((type_ UReal) (loc <opaque>) (adlevel AutoDiffable))))
-                ((pattern (Var b))
-                 (meta ((type_ UReal) (loc <opaque>) (adlevel AutoDiffable))))
-                ((pattern (Lit Int 1))
-                 (meta ((type_ UInt) (loc <opaque>) (adlevel DataOnly)))))))
-             (meta ((type_ UReal) (loc <opaque>) (adlevel AutoDiffable)))))
-           10)
-          ((VVar a) (VVar b)))
-         (((TargetTerm
-            ((pattern
-<<<<<<< HEAD
-              (FunApp StanLib normal_lupdf
-=======
-              (FunApp StanLib normal_propto_lpdf
->>>>>>> 1bd11465
-               (((pattern (Var b))
-                 (meta ((type_ UReal) (loc <opaque>) (adlevel AutoDiffable))))
-                ((pattern (Lit Int 0))
-                 (meta ((type_ UInt) (loc <opaque>) (adlevel DataOnly))))
-                ((pattern (Lit Int 1))
-                 (meta ((type_ UInt) (loc <opaque>) (adlevel DataOnly)))))))
-             (meta ((type_ UReal) (loc <opaque>) (adlevel AutoDiffable)))))
-           9)
-          ((VVar b)))
-         (((TargetTerm
-            ((pattern
-<<<<<<< HEAD
-              (FunApp StanLib normal_lupdf
-=======
-              (FunApp StanLib normal_propto_lpdf
->>>>>>> 1bd11465
-               (((pattern (Var c))
-                 (meta ((type_ UReal) (loc <opaque>) (adlevel AutoDiffable))))
-                ((pattern (Var x))
-                 (meta ((type_ UReal) (loc <opaque>) (adlevel AutoDiffable))))
-                ((pattern (Lit Int 1))
-                 (meta ((type_ UInt) (loc <opaque>) (adlevel DataOnly)))))))
-             (meta ((type_ UReal) (loc <opaque>) (adlevel AutoDiffable)))))
-           17)
-          ((VVar a) (VVar c)))
-         (((TargetTerm
-            ((pattern
-<<<<<<< HEAD
-              (FunApp StanLib normal_lupdf
-=======
-              (FunApp StanLib normal_propto_lpdf
->>>>>>> 1bd11465
-               (((pattern (Var d))
-                 (meta ((type_ UReal) (loc <opaque>) (adlevel AutoDiffable))))
-                ((pattern (Var c))
-                 (meta ((type_ UReal) (loc <opaque>) (adlevel AutoDiffable))))
-                ((pattern (Var b))
-                 (meta ((type_ UReal) (loc <opaque>) (adlevel AutoDiffable)))))))
-             (meta ((type_ UReal) (loc <opaque>) (adlevel AutoDiffable)))))
-           18)
-          ((VVar b) (VVar c) (VVar d)))))
-       (var_map
-        (((VVar a)
-          (((TargetTerm
-             ((pattern
-               (FunApp StanLib Times__
-                (((pattern (Var z))
-                  (meta ((type_ UReal) (loc <opaque>) (adlevel AutoDiffable))))
-                 ((pattern (Var e))
-                  (meta ((type_ UReal) (loc <opaque>) (adlevel AutoDiffable)))))))
-              (meta ((type_ UReal) (loc <opaque>) (adlevel AutoDiffable)))))
-            21)
-           ((TargetTerm
-             ((pattern
-<<<<<<< HEAD
-               (FunApp StanLib normal_lupdf
-=======
-               (FunApp StanLib normal_propto_lpdf
->>>>>>> 1bd11465
-                (((pattern (Var a))
-                  (meta ((type_ UReal) (loc <opaque>) (adlevel AutoDiffable))))
-                 ((pattern (Var b))
-                  (meta ((type_ UReal) (loc <opaque>) (adlevel AutoDiffable))))
-                 ((pattern (Lit Int 1))
-                  (meta ((type_ UInt) (loc <opaque>) (adlevel DataOnly)))))))
-              (meta ((type_ UReal) (loc <opaque>) (adlevel AutoDiffable)))))
-            10)
-           ((TargetTerm
-             ((pattern
-<<<<<<< HEAD
-               (FunApp StanLib normal_lupdf
-=======
-               (FunApp StanLib normal_propto_lpdf
->>>>>>> 1bd11465
-                (((pattern (Var c))
-                  (meta ((type_ UReal) (loc <opaque>) (adlevel AutoDiffable))))
-                 ((pattern (Var x))
-                  (meta ((type_ UReal) (loc <opaque>) (adlevel AutoDiffable))))
-                 ((pattern (Lit Int 1))
-                  (meta ((type_ UInt) (loc <opaque>) (adlevel DataOnly)))))))
-              (meta ((type_ UReal) (loc <opaque>) (adlevel AutoDiffable)))))
-            17)))
-         ((VVar b)
-          (((TargetTerm
-             ((pattern
-               (FunApp StanLib Times__
-                (((pattern (Var z))
-                  (meta ((type_ UReal) (loc <opaque>) (adlevel AutoDiffable))))
-                 ((pattern (Var e))
-                  (meta ((type_ UReal) (loc <opaque>) (adlevel AutoDiffable)))))))
-              (meta ((type_ UReal) (loc <opaque>) (adlevel AutoDiffable)))))
-            21)
-           ((TargetTerm
-             ((pattern
-<<<<<<< HEAD
-               (FunApp StanLib normal_lupdf
-=======
-               (FunApp StanLib normal_propto_lpdf
->>>>>>> 1bd11465
-                (((pattern (Var a))
-                  (meta ((type_ UReal) (loc <opaque>) (adlevel AutoDiffable))))
-                 ((pattern (Var b))
-                  (meta ((type_ UReal) (loc <opaque>) (adlevel AutoDiffable))))
-                 ((pattern (Lit Int 1))
-                  (meta ((type_ UInt) (loc <opaque>) (adlevel DataOnly)))))))
-              (meta ((type_ UReal) (loc <opaque>) (adlevel AutoDiffable)))))
-            10)
-           ((TargetTerm
-             ((pattern
-<<<<<<< HEAD
-               (FunApp StanLib normal_lupdf
-=======
-               (FunApp StanLib normal_propto_lpdf
->>>>>>> 1bd11465
-                (((pattern (Var b))
-                  (meta ((type_ UReal) (loc <opaque>) (adlevel AutoDiffable))))
-                 ((pattern (Lit Int 0))
-                  (meta ((type_ UInt) (loc <opaque>) (adlevel DataOnly))))
-                 ((pattern (Lit Int 1))
-                  (meta ((type_ UInt) (loc <opaque>) (adlevel DataOnly)))))))
-              (meta ((type_ UReal) (loc <opaque>) (adlevel AutoDiffable)))))
-            9)
-           ((TargetTerm
-             ((pattern
-<<<<<<< HEAD
-               (FunApp StanLib normal_lupdf
-=======
-               (FunApp StanLib normal_propto_lpdf
->>>>>>> 1bd11465
-                (((pattern (Var d))
-                  (meta ((type_ UReal) (loc <opaque>) (adlevel AutoDiffable))))
-                 ((pattern (Var c))
-                  (meta ((type_ UReal) (loc <opaque>) (adlevel AutoDiffable))))
-                 ((pattern (Var b))
-                  (meta ((type_ UReal) (loc <opaque>) (adlevel AutoDiffable)))))))
-              (meta ((type_ UReal) (loc <opaque>) (adlevel AutoDiffable)))))
-            18)))
-         ((VVar c)
-          (((TargetTerm
-             ((pattern
-               (FunApp StanLib Times__
-                (((pattern (Var z))
-                  (meta ((type_ UReal) (loc <opaque>) (adlevel AutoDiffable))))
-                 ((pattern (Var e))
-                  (meta ((type_ UReal) (loc <opaque>) (adlevel AutoDiffable)))))))
-              (meta ((type_ UReal) (loc <opaque>) (adlevel AutoDiffable)))))
-            21)
-           ((TargetTerm
-             ((pattern
-<<<<<<< HEAD
-               (FunApp StanLib normal_lupdf
-=======
-               (FunApp StanLib normal_propto_lpdf
->>>>>>> 1bd11465
-                (((pattern (Var c))
-                  (meta ((type_ UReal) (loc <opaque>) (adlevel AutoDiffable))))
-                 ((pattern (Var x))
-                  (meta ((type_ UReal) (loc <opaque>) (adlevel AutoDiffable))))
-                 ((pattern (Lit Int 1))
-                  (meta ((type_ UInt) (loc <opaque>) (adlevel DataOnly)))))))
-              (meta ((type_ UReal) (loc <opaque>) (adlevel AutoDiffable)))))
-            17)
-           ((TargetTerm
-             ((pattern
-<<<<<<< HEAD
-               (FunApp StanLib normal_lupdf
-=======
-               (FunApp StanLib normal_propto_lpdf
->>>>>>> 1bd11465
-                (((pattern (Var d))
-                  (meta ((type_ UReal) (loc <opaque>) (adlevel AutoDiffable))))
-                 ((pattern (Var c))
-                  (meta ((type_ UReal) (loc <opaque>) (adlevel AutoDiffable))))
-                 ((pattern (Var b))
-                  (meta ((type_ UReal) (loc <opaque>) (adlevel AutoDiffable)))))))
-              (meta ((type_ UReal) (loc <opaque>) (adlevel AutoDiffable)))))
-            18)))
-         ((VVar d)
-          (((TargetTerm
-             ((pattern
-               (FunApp StanLib Times__
-                (((pattern (Var z))
-                  (meta ((type_ UReal) (loc <opaque>) (adlevel AutoDiffable))))
-                 ((pattern (Var e))
-                  (meta ((type_ UReal) (loc <opaque>) (adlevel AutoDiffable)))))))
-              (meta ((type_ UReal) (loc <opaque>) (adlevel AutoDiffable)))))
-            21)
-           ((TargetTerm
-             ((pattern
-<<<<<<< HEAD
-               (FunApp StanLib normal_lupdf
-=======
-               (FunApp StanLib normal_propto_lpdf
->>>>>>> 1bd11465
-                (((pattern (Var d))
-                  (meta ((type_ UReal) (loc <opaque>) (adlevel AutoDiffable))))
-                 ((pattern (Var c))
-                  (meta ((type_ UReal) (loc <opaque>) (adlevel AutoDiffable))))
-                 ((pattern (Var b))
-                  (meta ((type_ UReal) (loc <opaque>) (adlevel AutoDiffable)))))))
-              (meta ((type_ UReal) (loc <opaque>) (adlevel AutoDiffable)))))
-            18)))
-         ((VVar e)
-          (((TargetTerm
-             ((pattern
-               (FunApp StanLib Times__
-                (((pattern (Var z))
-                  (meta ((type_ UReal) (loc <opaque>) (adlevel AutoDiffable))))
-                 ((pattern (Var e))
-                  (meta ((type_ UReal) (loc <opaque>) (adlevel AutoDiffable)))))))
-              (meta ((type_ UReal) (loc <opaque>) (adlevel AutoDiffable)))))
-            21)))
-         ((VVar f)
-          (((TargetTerm
-             ((pattern
-               (FunApp StanLib Times__
-                (((pattern (Var f))
-                  (meta ((type_ UReal) (loc <opaque>) (adlevel AutoDiffable))))
-                 ((pattern (Var f))
-                  (meta ((type_ UReal) (loc <opaque>) (adlevel AutoDiffable)))))))
-              (meta ((type_ UReal) (loc <opaque>) (adlevel AutoDiffable)))))
-            21))))))
+((factor_map
+  ((((TargetTerm
+      ((pattern
+        (FunApp StanLib Times__
+         (((pattern (Var f))
+           (meta ((type_ UReal) (loc <opaque>) (adlevel AutoDiffable))))
+          ((pattern (Var f))
+           (meta ((type_ UReal) (loc <opaque>) (adlevel AutoDiffable)))))))
+       (meta ((type_ UReal) (loc <opaque>) (adlevel AutoDiffable)))))
+     21)
+    ((VVar f)))
+   (((TargetTerm
+      ((pattern
+        (FunApp StanLib Times__
+         (((pattern (Var z))
+           (meta ((type_ UReal) (loc <opaque>) (adlevel AutoDiffable))))
+          ((pattern (Var e))
+           (meta ((type_ UReal) (loc <opaque>) (adlevel AutoDiffable)))))))
+       (meta ((type_ UReal) (loc <opaque>) (adlevel AutoDiffable)))))
+     21)
+    ((VVar a) (VVar b) (VVar c) (VVar d) (VVar e)))
+   (((TargetTerm
+      ((pattern
+        (FunApp StanLib normal_lupdf
+         (((pattern (Var a))
+           (meta ((type_ UReal) (loc <opaque>) (adlevel AutoDiffable))))
+          ((pattern (Var b))
+           (meta ((type_ UReal) (loc <opaque>) (adlevel AutoDiffable))))
+          ((pattern (Lit Int 1))
+           (meta ((type_ UInt) (loc <opaque>) (adlevel DataOnly)))))))
+       (meta ((type_ UReal) (loc <opaque>) (adlevel AutoDiffable)))))
+     10)
+    ((VVar a) (VVar b)))
+   (((TargetTerm
+      ((pattern
+        (FunApp StanLib normal_lupdf
+         (((pattern (Var b))
+           (meta ((type_ UReal) (loc <opaque>) (adlevel AutoDiffable))))
+          ((pattern (Lit Int 0))
+           (meta ((type_ UInt) (loc <opaque>) (adlevel DataOnly))))
+          ((pattern (Lit Int 1))
+           (meta ((type_ UInt) (loc <opaque>) (adlevel DataOnly)))))))
+       (meta ((type_ UReal) (loc <opaque>) (adlevel AutoDiffable)))))
+     9)
+    ((VVar b)))
+   (((TargetTerm
+      ((pattern
+        (FunApp StanLib normal_lupdf
+         (((pattern (Var c))
+           (meta ((type_ UReal) (loc <opaque>) (adlevel AutoDiffable))))
+          ((pattern (Var x))
+           (meta ((type_ UReal) (loc <opaque>) (adlevel AutoDiffable))))
+          ((pattern (Lit Int 1))
+           (meta ((type_ UInt) (loc <opaque>) (adlevel DataOnly)))))))
+       (meta ((type_ UReal) (loc <opaque>) (adlevel AutoDiffable)))))
+     17)
+    ((VVar a) (VVar c)))
+   (((TargetTerm
+      ((pattern
+        (FunApp StanLib normal_lupdf
+         (((pattern (Var d))
+           (meta ((type_ UReal) (loc <opaque>) (adlevel AutoDiffable))))
+          ((pattern (Var c))
+           (meta ((type_ UReal) (loc <opaque>) (adlevel AutoDiffable))))
+          ((pattern (Var b))
+           (meta ((type_ UReal) (loc <opaque>) (adlevel AutoDiffable)))))))
+       (meta ((type_ UReal) (loc <opaque>) (adlevel AutoDiffable)))))
+     18)
+    ((VVar b) (VVar c) (VVar d)))))
+ (var_map
+  (((VVar a)
+    (((TargetTerm
+       ((pattern
+         (FunApp StanLib Times__
+          (((pattern (Var z))
+            (meta ((type_ UReal) (loc <opaque>) (adlevel AutoDiffable))))
+           ((pattern (Var e))
+            (meta ((type_ UReal) (loc <opaque>) (adlevel AutoDiffable)))))))
+        (meta ((type_ UReal) (loc <opaque>) (adlevel AutoDiffable)))))
+      21)
+     ((TargetTerm
+       ((pattern
+         (FunApp StanLib normal_lupdf
+          (((pattern (Var a))
+            (meta ((type_ UReal) (loc <opaque>) (adlevel AutoDiffable))))
+           ((pattern (Var b))
+            (meta ((type_ UReal) (loc <opaque>) (adlevel AutoDiffable))))
+           ((pattern (Lit Int 1))
+            (meta ((type_ UInt) (loc <opaque>) (adlevel DataOnly)))))))
+        (meta ((type_ UReal) (loc <opaque>) (adlevel AutoDiffable)))))
+      10)
+     ((TargetTerm
+       ((pattern
+         (FunApp StanLib normal_lupdf
+          (((pattern (Var c))
+            (meta ((type_ UReal) (loc <opaque>) (adlevel AutoDiffable))))
+           ((pattern (Var x))
+            (meta ((type_ UReal) (loc <opaque>) (adlevel AutoDiffable))))
+           ((pattern (Lit Int 1))
+            (meta ((type_ UInt) (loc <opaque>) (adlevel DataOnly)))))))
+        (meta ((type_ UReal) (loc <opaque>) (adlevel AutoDiffable)))))
+      17)))
+   ((VVar b)
+    (((TargetTerm
+       ((pattern
+         (FunApp StanLib Times__
+          (((pattern (Var z))
+            (meta ((type_ UReal) (loc <opaque>) (adlevel AutoDiffable))))
+           ((pattern (Var e))
+            (meta ((type_ UReal) (loc <opaque>) (adlevel AutoDiffable)))))))
+        (meta ((type_ UReal) (loc <opaque>) (adlevel AutoDiffable)))))
+      21)
+     ((TargetTerm
+       ((pattern
+         (FunApp StanLib normal_lupdf
+          (((pattern (Var a))
+            (meta ((type_ UReal) (loc <opaque>) (adlevel AutoDiffable))))
+           ((pattern (Var b))
+            (meta ((type_ UReal) (loc <opaque>) (adlevel AutoDiffable))))
+           ((pattern (Lit Int 1))
+            (meta ((type_ UInt) (loc <opaque>) (adlevel DataOnly)))))))
+        (meta ((type_ UReal) (loc <opaque>) (adlevel AutoDiffable)))))
+      10)
+     ((TargetTerm
+       ((pattern
+         (FunApp StanLib normal_lupdf
+          (((pattern (Var b))
+            (meta ((type_ UReal) (loc <opaque>) (adlevel AutoDiffable))))
+           ((pattern (Lit Int 0))
+            (meta ((type_ UInt) (loc <opaque>) (adlevel DataOnly))))
+           ((pattern (Lit Int 1))
+            (meta ((type_ UInt) (loc <opaque>) (adlevel DataOnly)))))))
+        (meta ((type_ UReal) (loc <opaque>) (adlevel AutoDiffable)))))
+      9)
+     ((TargetTerm
+       ((pattern
+         (FunApp StanLib normal_lupdf
+          (((pattern (Var d))
+            (meta ((type_ UReal) (loc <opaque>) (adlevel AutoDiffable))))
+           ((pattern (Var c))
+            (meta ((type_ UReal) (loc <opaque>) (adlevel AutoDiffable))))
+           ((pattern (Var b))
+            (meta ((type_ UReal) (loc <opaque>) (adlevel AutoDiffable)))))))
+        (meta ((type_ UReal) (loc <opaque>) (adlevel AutoDiffable)))))
+      18)))
+   ((VVar c)
+    (((TargetTerm
+       ((pattern
+         (FunApp StanLib Times__
+          (((pattern (Var z))
+            (meta ((type_ UReal) (loc <opaque>) (adlevel AutoDiffable))))
+           ((pattern (Var e))
+            (meta ((type_ UReal) (loc <opaque>) (adlevel AutoDiffable)))))))
+        (meta ((type_ UReal) (loc <opaque>) (adlevel AutoDiffable)))))
+      21)
+     ((TargetTerm
+       ((pattern
+         (FunApp StanLib normal_lupdf
+          (((pattern (Var c))
+            (meta ((type_ UReal) (loc <opaque>) (adlevel AutoDiffable))))
+           ((pattern (Var x))
+            (meta ((type_ UReal) (loc <opaque>) (adlevel AutoDiffable))))
+           ((pattern (Lit Int 1))
+            (meta ((type_ UInt) (loc <opaque>) (adlevel DataOnly)))))))
+        (meta ((type_ UReal) (loc <opaque>) (adlevel AutoDiffable)))))
+      17)
+     ((TargetTerm
+       ((pattern
+         (FunApp StanLib normal_lupdf
+          (((pattern (Var d))
+            (meta ((type_ UReal) (loc <opaque>) (adlevel AutoDiffable))))
+           ((pattern (Var c))
+            (meta ((type_ UReal) (loc <opaque>) (adlevel AutoDiffable))))
+           ((pattern (Var b))
+            (meta ((type_ UReal) (loc <opaque>) (adlevel AutoDiffable)))))))
+        (meta ((type_ UReal) (loc <opaque>) (adlevel AutoDiffable)))))
+      18)))
+   ((VVar d)
+    (((TargetTerm
+       ((pattern
+         (FunApp StanLib Times__
+          (((pattern (Var z))
+            (meta ((type_ UReal) (loc <opaque>) (adlevel AutoDiffable))))
+           ((pattern (Var e))
+            (meta ((type_ UReal) (loc <opaque>) (adlevel AutoDiffable)))))))
+        (meta ((type_ UReal) (loc <opaque>) (adlevel AutoDiffable)))))
+      21)
+     ((TargetTerm
+       ((pattern
+         (FunApp StanLib normal_lupdf
+          (((pattern (Var d))
+            (meta ((type_ UReal) (loc <opaque>) (adlevel AutoDiffable))))
+           ((pattern (Var c))
+            (meta ((type_ UReal) (loc <opaque>) (adlevel AutoDiffable))))
+           ((pattern (Var b))
+            (meta ((type_ UReal) (loc <opaque>) (adlevel AutoDiffable)))))))
+        (meta ((type_ UReal) (loc <opaque>) (adlevel AutoDiffable)))))
+      18)))
+   ((VVar e)
+    (((TargetTerm
+       ((pattern
+         (FunApp StanLib Times__
+          (((pattern (Var z))
+            (meta ((type_ UReal) (loc <opaque>) (adlevel AutoDiffable))))
+           ((pattern (Var e))
+            (meta ((type_ UReal) (loc <opaque>) (adlevel AutoDiffable)))))))
+        (meta ((type_ UReal) (loc <opaque>) (adlevel AutoDiffable)))))
+      21)))
+   ((VVar f)
+    (((TargetTerm
+       ((pattern
+         (FunApp StanLib Times__
+          (((pattern (Var f))
+            (meta ((type_ UReal) (loc <opaque>) (adlevel AutoDiffable))))
+           ((pattern (Var f))
+            (meta ((type_ UReal) (loc <opaque>) (adlevel AutoDiffable)))))))
+        (meta ((type_ UReal) (loc <opaque>) (adlevel AutoDiffable)))))
+      21))))))
     |}]
 
 let complex_example =
@@ -411,82 +363,62 @@
   print_s [%sexp (priors : (vexpr, (factor * label) Set.Poly.t option) Map.Poly.t)] ;
   [%expect
     {|
-      (((VVar a)
-        ((((TargetTerm
-            ((pattern
-<<<<<<< HEAD
-              (FunApp StanLib normal_lupdf
-=======
-              (FunApp StanLib normal_propto_lpdf
->>>>>>> 1bd11465
-               (((pattern (Var a))
-                 (meta ((type_ UReal) (loc <opaque>) (adlevel AutoDiffable))))
-                ((pattern (Lit Int 0))
-                 (meta ((type_ UInt) (loc <opaque>) (adlevel DataOnly))))
-                ((pattern (Lit Int 1))
-                 (meta ((type_ UInt) (loc <opaque>) (adlevel DataOnly)))))))
-             (meta ((type_ UReal) (loc <opaque>) (adlevel AutoDiffable)))))
-           9)
-          ((TargetTerm
-            ((pattern
-<<<<<<< HEAD
-              (FunApp StanLib normal_lupdf
-=======
-              (FunApp StanLib normal_propto_lpdf
->>>>>>> 1bd11465
-               (((pattern (Var e))
-                 (meta ((type_ UReal) (loc <opaque>) (adlevel AutoDiffable))))
-                ((pattern (Var a))
-                 (meta ((type_ UReal) (loc <opaque>) (adlevel AutoDiffable))))
-                ((pattern (Lit Int 1))
-                 (meta ((type_ UInt) (loc <opaque>) (adlevel DataOnly)))))))
-             (meta ((type_ UReal) (loc <opaque>) (adlevel AutoDiffable)))))
-           14)
-          ((TargetTerm
-            ((pattern
-<<<<<<< HEAD
-              (FunApp StanLib normal_lupdf
-=======
-              (FunApp StanLib normal_propto_lpdf
->>>>>>> 1bd11465
-               (((pattern (Var f))
-                 (meta ((type_ UReal) (loc <opaque>) (adlevel AutoDiffable))))
-                ((pattern (Var a))
-                 (meta ((type_ UReal) (loc <opaque>) (adlevel AutoDiffable))))
-                ((pattern (Lit Int 1))
-                 (meta ((type_ UInt) (loc <opaque>) (adlevel DataOnly)))))))
-             (meta ((type_ UReal) (loc <opaque>) (adlevel AutoDiffable)))))
-           15))))
-       ((VVar b)
-        ((((TargetTerm
-            ((pattern
-<<<<<<< HEAD
-              (FunApp StanLib normal_lupdf
-=======
-              (FunApp StanLib normal_propto_lpdf
->>>>>>> 1bd11465
-               (((pattern (Var b))
-                 (meta ((type_ UReal) (loc <opaque>) (adlevel AutoDiffable))))
-                ((pattern (Var a))
-                 (meta ((type_ UReal) (loc <opaque>) (adlevel AutoDiffable))))
-                ((pattern (Lit Int 1))
-                 (meta ((type_ UInt) (loc <opaque>) (adlevel DataOnly)))))))
-             (meta ((type_ UReal) (loc <opaque>) (adlevel AutoDiffable)))))
-           10)
-          ((TargetTerm
-            ((pattern
-<<<<<<< HEAD
-              (FunApp StanLib normal_lupdf
-=======
-              (FunApp StanLib normal_propto_lpdf
->>>>>>> 1bd11465
-               (((pattern (Var d))
-                 (meta ((type_ UReal) (loc <opaque>) (adlevel AutoDiffable))))
-                ((pattern (Var b))
-                 (meta ((type_ UReal) (loc <opaque>) (adlevel AutoDiffable))))
-                ((pattern (Lit Int 1))
-                 (meta ((type_ UInt) (loc <opaque>) (adlevel DataOnly)))))))
-             (meta ((type_ UReal) (loc <opaque>) (adlevel AutoDiffable)))))
-           13))))
-       ((VVar c) (())) ((VVar d) (())) ((VVar e) (())) ((VVar f) (())))
+(((VVar a)
+  ((((TargetTerm
+      ((pattern
+        (FunApp StanLib normal_lupdf
+         (((pattern (Var a))
+           (meta ((type_ UReal) (loc <opaque>) (adlevel AutoDiffable))))
+          ((pattern (Lit Int 0))
+           (meta ((type_ UInt) (loc <opaque>) (adlevel DataOnly))))
+          ((pattern (Lit Int 1))
+           (meta ((type_ UInt) (loc <opaque>) (adlevel DataOnly)))))))
+       (meta ((type_ UReal) (loc <opaque>) (adlevel AutoDiffable)))))
+     9)
+    ((TargetTerm
+      ((pattern
+        (FunApp StanLib normal_lupdf
+         (((pattern (Var e))
+           (meta ((type_ UReal) (loc <opaque>) (adlevel AutoDiffable))))
+          ((pattern (Var a))
+           (meta ((type_ UReal) (loc <opaque>) (adlevel AutoDiffable))))
+          ((pattern (Lit Int 1))
+           (meta ((type_ UInt) (loc <opaque>) (adlevel DataOnly)))))))
+       (meta ((type_ UReal) (loc <opaque>) (adlevel AutoDiffable)))))
+     14)
+    ((TargetTerm
+      ((pattern
+        (FunApp StanLib normal_lupdf
+         (((pattern (Var f))
+           (meta ((type_ UReal) (loc <opaque>) (adlevel AutoDiffable))))
+          ((pattern (Var a))
+           (meta ((type_ UReal) (loc <opaque>) (adlevel AutoDiffable))))
+          ((pattern (Lit Int 1))
+           (meta ((type_ UInt) (loc <opaque>) (adlevel DataOnly)))))))
+       (meta ((type_ UReal) (loc <opaque>) (adlevel AutoDiffable)))))
+     15))))
+ ((VVar b)
+  ((((TargetTerm
+      ((pattern
+        (FunApp StanLib normal_lupdf
+         (((pattern (Var b))
+           (meta ((type_ UReal) (loc <opaque>) (adlevel AutoDiffable))))
+          ((pattern (Var a))
+           (meta ((type_ UReal) (loc <opaque>) (adlevel AutoDiffable))))
+          ((pattern (Lit Int 1))
+           (meta ((type_ UInt) (loc <opaque>) (adlevel DataOnly)))))))
+       (meta ((type_ UReal) (loc <opaque>) (adlevel AutoDiffable)))))
+     10)
+    ((TargetTerm
+      ((pattern
+        (FunApp StanLib normal_lupdf
+         (((pattern (Var d))
+           (meta ((type_ UReal) (loc <opaque>) (adlevel AutoDiffable))))
+          ((pattern (Var b))
+           (meta ((type_ UReal) (loc <opaque>) (adlevel AutoDiffable))))
+          ((pattern (Lit Int 1))
+           (meta ((type_ UInt) (loc <opaque>) (adlevel DataOnly)))))))
+       (meta ((type_ UReal) (loc <opaque>) (adlevel AutoDiffable)))))
+     13))))
+ ((VVar c) (())) ((VVar d) (())) ((VVar e) (())) ((VVar f) (())))
     |}]