open Core_kernel
open Middle
open Fmt
open Expression_gen

let pp_call ppf (name, pp_arg, args) =
  pf ppf "%s(@[<hov>%a@])" name (list ~sep:comma pp_arg) args

let pp_call_str ppf (name, args) = pp_call ppf (name, string, args)
let pp_block ppf (pp_body, body) = pf ppf "{@;<1 2>@[<v>%a@]@,}" pp_body body

let pp_set_size ppf (decl_id, st, adtype) =
  (* TODO: generate optimal adtypes for expressions and declarations *)
  let rec pp_size_ctor ppf st =
    let pp_st ppf st =
      pf ppf "%a" pp_unsizedtype_local (adtype, remove_size st)
    in
    match st with
    | SInt | SReal -> pf ppf "0"
    | SVector d | SRowVector d -> pf ppf "%a(%a)" pp_st st pp_expr d
    | SMatrix (d1, d2) -> pf ppf "%a(%a, %a)" pp_st st pp_expr d1 pp_expr d2
    | SArray (t, d) -> pf ppf "%a(%a, %a)" pp_st st pp_expr d pp_size_ctor t
  in
  match st with
  | SInt | SReal -> ()
  | st -> pf ppf "%s = %a;@," decl_id pp_size_ctor st

let%expect_test "set size mat array" =
  let int i = {expr= Lit (Int, string_of_int i); emeta= internal_meta} in
  strf "@[<v>%a@]" pp_set_size
    ("d", SArray (SArray (SMatrix (int 2, int 3), int 4), int 5), DataOnly)
  |> print_endline ;
  [%expect
    {| d = std::vector<std::vector<Eigen::Matrix<double, -1, -1>>>(5, std::vector<Eigen::Matrix<double, -1, -1>>(4, Eigen::Matrix<double, -1, -1>(2, 3))); |}]

(** [pp_for_loop ppf (loopvar, lower, upper, pp_body, body)] tries to
    pretty print a for-loop from lower to upper given some loopvar.*)
let pp_for_loop ppf (loopvar, lower, upper, pp_body, body) =
  pf ppf "@[<hov>for (@[<hov>size_t %s = %a;@ %s <= %a;@ ++%s@])" loopvar
    pp_expr lower loopvar pp_expr upper loopvar ;
  pf ppf " %a@]" pp_body body

let rec integer_el_type = function
  | SReal | SVector _ | SMatrix _ | SRowVector _ -> false
  | SInt -> true
  | SArray (st, _) -> integer_el_type st

let pp_decl ppf (vident, ut, adtype) =
  pf ppf "%a %s;" pp_unsizedtype_local (adtype, ut) vident

let pp_sized_decl ppf (vident, st, adtype) =
  pf ppf "%a@,%a" pp_decl
    (vident, remove_size st, adtype)
    pp_set_size (vident, st, adtype)

let pp_possibly_sized_decl ppf (vident, pst, adtype) =
  match pst with
  | Sized st -> pp_sized_decl ppf (vident, st, adtype)
  | Unsized ut -> pp_decl ppf (vident, ut, adtype)

(*
  pf ppf "@ try %a" pp_body_block body ;
  string ppf " catch (const std::exception& e) " ;
  pp_block ppf (pp_located_msg, err_msg)
 *)

let math_fn_translations = function
  | FnPrint ->
      Some ("stan_print", [{expr= Var "pstream__"; emeta= internal_meta}])
  | FnLength -> Some ("length", [])
  | _ -> None

let trans_math_fn fname =
  Option.(
    value ~default:(fname, [])
      (bind (internal_fn_of_string fname) ~f:math_fn_translations))

let rec pp_statement (ppf : Format.formatter)
    ({stmt; smeta} : (mtype_loc_ad, 'a) stmt_with) =
  let pp_stmt_list = list ~sep:cut pp_statement in
  match stmt with
  | Assignment (lhs, {expr= FunApp (CompilerInternal, f, _) as expr; emeta})
    when internal_fn_of_string f = Some FnReadData ->
      let with_vestigial_idx =
        {expr= Indexed ({expr; emeta}, [Single loop_bottom]); emeta}
      in
      pp_statement ppf {stmt= Assignment (lhs, with_vestigial_idx); smeta}
      (* XXX In stan2 this often generates:
                stan::model::assign(theta,
                            stan::model::cons_list(stan::model::index_uni(j), stan::model::nil_index_list()),
                            (mu + (tau * get_base1(theta_tilde,j,"theta_tilde",1))),
                            "assigning variable theta");
            }
        *)
  | Assignment ((vident, []), rhs) ->
      pf ppf "%s = %a;" vident pp_expr rhs
      (* XXX fix this once we get good types on LHS
  | Assignment ((vident, idcs), rhs)
     when List.for_all ~f:(function Single _ -> true | _ -> false) idcs ->
      pp_indexed_single ppf ({expr=Var vident; emeta= ????}, idcs)
                                  *)
  | Assignment ((assignee, idcs), rhs) ->
<<<<<<< HEAD
      (*
Assignment Statements
----------------------------------------------------------------------
If a[idxs] = b
  if (a shows up on RHS)
    stan::model::assign(a', idxs', stan::model::deep_copy(b'),   XXX TODO not handling deep copy yet
                        "assigning variable " + pretty_print(a'));
  else
    stan::model::assign(a', idxs', b',
                        "assigning variable " + pretty_print(a'));

If a = b
  stan::math::assign(a', b')
*)
      pf ppf "assign(@[<hov>%s, %a, %a, %S@]);" assignee pp_indexes idcs
        pp_expr rhs
        (strf "assigning variable %a" Pretty.pp_indexed_typed (assignee, idcs))
=======
      let rec maybe_deep_copy vident = function
        | {expr= Var v; _} as e when v = vident ->
            { e with
              expr= FunApp (CompilerInternal, "stan::model::deep_copy", [e]) }
        | {expr; emeta} -> {expr= map_expr (maybe_deep_copy vident) expr; emeta}
      in
      let rhs =
        match rhs.expr with
        | FunApp (CompilerInternal, f, _)
          when f = string_of_internal_fn FnConstrain
               || f = string_of_internal_fn FnUnconstrain ->
            rhs
        | _ -> maybe_deep_copy assignee rhs
      in
      pf ppf "assign(@[<hov>%s, %a, %a, %S@]);" assignee pp_indexes idcs
        pp_expr rhs
        (strf "assigning variable %a" pp_indexed_simple (assignee, idcs))
>>>>>>> b4a730c1
  | TargetPE e -> pf ppf "lp_accum__.add(%a);" pp_expr e
  | NRFunApp (CompilerInternal, fname, {expr= Lit (Str, check_name); _} :: args)
    when fname = string_of_internal_fn FnCheck ->
      let args = {expr= Var "function__"; emeta= internal_meta} :: args in
      pp_statement ppf
        {stmt= NRFunApp (CompilerInternal, "check_" ^ check_name, args); smeta}
  | NRFunApp (CompilerInternal, fname, [var])
    when fname = string_of_internal_fn FnWriteParam ->
      pf ppf "vars__.push_back(@[<hov>%a@]);" pp_expr var
  | NRFunApp (CompilerInternal, fname, args) ->
      let fname, extra_args = trans_math_fn fname in
      pf ppf "%s(@[<hov>%a@]);" fname (list ~sep:comma pp_expr)
        (extra_args @ args)
  | NRFunApp (StanLib, fname, args) ->
      pf ppf "%s(@[<hov>%a@]);" fname (list ~sep:comma pp_expr) args
  | NRFunApp (UserDefined, fname, args) ->
      pf ppf "%s(@[<hov>%a@]);" fname (list ~sep:comma pp_expr) args
  | Break -> string ppf "break;"
  | Continue -> string ppf "continue;"
  | Return e -> pf ppf "return %a;" (option pp_expr) e
  | Skip -> ()
  | IfElse (cond, ifbranch, elsebranch) ->
      let pp_else ppf x = pf ppf "else %a" pp_statement x in
      pf ppf "if (@[<hov>%a@]) %a %a" pp_expr cond pp_block_s ifbranch
        (option pp_else) elsebranch
  | While (cond, body) ->
      pf ppf "while (@[<hov>%a@]) %a" pp_expr cond pp_block_s body
  | For
      { body=
          {stmt= Assignment (_, {expr= FunApp (CompilerInternal, f, _); _}); _}
          as body; _ }
    when internal_fn_of_string f = Some FnReadParam ->
      pp_statement ppf body
      (* Skip For loop part, just emit body due to the way FnReadParam emits *)
  | For {loopvar; lower; upper; body} ->
      pp_for_loop ppf (loopvar, lower, upper, pp_statement, body)
  | Block ls -> pp_block ppf (pp_stmt_list, ls)
  | SList ls -> pp_stmt_list ppf ls
  | Decl {decl_adtype; decl_id; decl_type} ->
      pp_possibly_sized_decl ppf (decl_id, decl_type, decl_adtype)

and pp_block_s ppf body =
  match body.stmt with
  | Block ls -> pp_block ppf (list ~sep:cut pp_statement, ls)
  | _ -> pp_block ppf (pp_statement, body)<|MERGE_RESOLUTION|>--- conflicted
+++ resolved
@@ -100,25 +100,6 @@
       pp_indexed_single ppf ({expr=Var vident; emeta= ????}, idcs)
                                   *)
   | Assignment ((assignee, idcs), rhs) ->
-<<<<<<< HEAD
-      (*
-Assignment Statements
-----------------------------------------------------------------------
-If a[idxs] = b
-  if (a shows up on RHS)
-    stan::model::assign(a', idxs', stan::model::deep_copy(b'),   XXX TODO not handling deep copy yet
-                        "assigning variable " + pretty_print(a'));
-  else
-    stan::model::assign(a', idxs', b',
-                        "assigning variable " + pretty_print(a'));
-
-If a = b
-  stan::math::assign(a', b')
-*)
-      pf ppf "assign(@[<hov>%s, %a, %a, %S@]);" assignee pp_indexes idcs
-        pp_expr rhs
-        (strf "assigning variable %a" Pretty.pp_indexed_typed (assignee, idcs))
-=======
       let rec maybe_deep_copy vident = function
         | {expr= Var v; _} as e when v = vident ->
             { e with
@@ -135,8 +116,7 @@
       in
       pf ppf "assign(@[<hov>%s, %a, %a, %S@]);" assignee pp_indexes idcs
         pp_expr rhs
-        (strf "assigning variable %a" pp_indexed_simple (assignee, idcs))
->>>>>>> b4a730c1
+        (strf "assigning variable %a" Pretty.pp_indexed_typed (assignee, idcs))
   | TargetPE e -> pf ppf "lp_accum__.add(%a);" pp_expr e
   | NRFunApp (CompilerInternal, fname, {expr= Lit (Str, check_name); _} :: args)
     when fname = string_of_internal_fn FnCheck ->
