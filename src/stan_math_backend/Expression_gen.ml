--- conflicted
+++ resolved
@@ -113,11 +113,8 @@
   ends_with_any user_dist_suffices s
   && not (ends_with_any ["_cdf_log"; "_ccdf_log"] s)
 
-<<<<<<< HEAD
 let format_number = String.map ~f:(function '_' -> '\'' | c -> c)
-=======
 let is_user_lp s = String.is_suffix ~suffix:"_lp" s
->>>>>>> 54393715
 let suffix_args f = if ends_with "_rng" f then ["base_rng__"] else []
 
 let demangle_propto_name udf f =
