--- conflicted
+++ resolved
@@ -66,21 +66,22 @@
 let promote_unsizedtype es =
   let rec fold_type accum mtype =
     match (accum, mtype) with
-    | UReal, _ -> UReal
-    | _, UReal -> UReal
+    | UnsizedType.UReal, _ -> UnsizedType.UReal
+    | _, UnsizedType.UReal -> UReal
     | UArray t1, UArray t2 -> UArray (fold_type t1 t2)
     | _, mtype -> mtype
   in
-  es
-  |> List.map ~f:(fun {emeta= {mtype; _}; _} -> mtype)
-  |> List.reduce_exn ~f:fold_type
+  List.map es ~f:Expr.Typed.type_of |> List.reduce_exn ~f:fold_type
 
 let%expect_test "promote_unsized" =
-  let e mtype = {expr= Var "x"; emeta= {internal_meta with mtype}} in
+  let e mtype =
+    Expr.{Fixed.pattern= Var "x"; meta= Typed.Meta.{empty with type_= mtype}}
+  in
   let tests =
     [[e UInt; e UReal]; [e UReal; e UInt]; [e (UArray UInt); e (UArray UReal)]]
   in
-  print_s [%sexp (tests |> List.map ~f:promote_unsizedtype : unsizedtype list)] ;
+  print_s
+    [%sexp (tests |> List.map ~f:promote_unsizedtype : UnsizedType.t list)] ;
   [%expect {| (UReal UReal (UArray UReal)) |}]
 
 let rec pp_unsizedtype_custom_scalar ppf (scalar, ut) =
@@ -221,7 +222,9 @@
           pp_call ppf (f, pp_expr, es) )
   | "ceil" ->
       let std_prefix_data_scalar f = function
-        | [{emeta= {madlevel= DataOnly; mtype= UInt | UReal; _}; _}] ->
+        | [ Expr.({ Fixed.meta=
+                      Typed.Meta.({adlevel= DataOnly; type_= UInt | UReal; _}); _
+                  }) ] ->
             "std::" ^ f
         | _ -> f
       in
@@ -250,14 +253,9 @@
   let default ppf es =
     let to_var s = Expr.{Fixed.pattern= Var s; meta= Typed.Meta.empty} in
     let convert_hof_vars = function
-<<<<<<< HEAD
       | {Expr.Fixed.pattern= Var name; meta= {Expr.Typed.Meta.type_= UFun _; _}}
         as e ->
-          {e with pattern= FunApp (StanLib, name ^ "_functor__", [])}
-=======
-      | {expr= Var name; emeta= {mtype= UFun _; _}} as e ->
-          {e with expr= FunApp (StanLib, name ^ functor_suffix, [])}
->>>>>>> 790da069
+          {e with pattern= FunApp (StanLib, name ^ functor_suffix, [])}
       | e -> e
     in
     let converted_es = List.map ~f:convert_hof_vars es in
@@ -332,37 +330,14 @@
   match Internal_fun.of_string_opt f with
   | Some FnMakeArray -> pp_array_literal ppf es
   | Some FnMakeRowVec -> (
-<<<<<<< HEAD
-      let pp_wrapper ppf es =
-        match (es, adlevel) with
-        | ( Expr.({Fixed.meta= Typed.Meta.({type_= UReal; _}); _}) :: _
-          , UnsizedType.DataOnly ) ->
-            pf ppf "to_doubles__(%a)" pp_array_literal es
-        | {meta= {type_= UReal; _}; _} :: _, AutoDiffable ->
-            pf ppf "to_vars__(%a)" pp_array_literal es
-        | _ -> pp_array_literal ppf es
-      in
-      match ut with
-      | UnsizedType.URowVector ->
-          pf ppf "stan::math::to_row_vector(%a)" pp_wrapper es
-      | UMatrix ->
-          pf ppf "stan::math::to_matrix<%s>(%a)"
-            (local_scalar ut (promote_adtype es))
-            pp_array_literal es
-      | _ ->
-          raise_s
-            [%message
-              "Unexpected type for row vector literal" (ut : UnsizedType.t)] )
-=======
     match ut with
-    | URowVector ->
+    | UnsizedType.URowVector ->
         pf ppf "stan::math::to_row_vector(@,%a)" pp_array_literal es
     | UMatrix -> pf ppf "stan::math::to_matrix(@,%a)" pp_array_literal es
     | _ ->
         raise_s
           [%message
-            "Unexpected type for row vector literal" (ut : unsizedtype)] )
->>>>>>> 790da069
+            "Unexpected type for row vector literal" (ut : UnsizedType.t)] )
   | Some FnConstrain -> pp_constrain_funapp "constrain" ppf es
   | Some FnUnconstrain -> pp_constrain_funapp "free" ppf es
   | Some FnReadData -> read_data ut ppf es
@@ -405,13 +380,8 @@
   | Lit (_, s) -> pf ppf "%s" s
   | FunApp (StanLib, f, es) -> gen_fun_app ppf f es
   | FunApp (CompilerInternal, f, es) ->
-<<<<<<< HEAD
       Expr.Typed.(
-        pp_compiler_internal_fn (adlevel_of e) (type_of e)
-          (stan_namespace_qualify f) ppf es)
-=======
-      pp_compiler_internal_fn e.emeta.mtype (stan_namespace_qualify f) ppf es
->>>>>>> 790da069
+        pp_compiler_internal_fn (type_of e) (stan_namespace_qualify f) ppf es)
   | FunApp (UserDefined, f, es) -> pp_user_defined_fun ppf (f, es)
   | EAnd (e1, e2) -> pp_logical_op ppf "&&" e1 e2
   | EOr (e1, e2) -> pp_logical_op ppf "||" e1 e2
