open Core_kernel
open Middle

let use_opencl = ref false

let opencl_triggers =
  String.Map.of_alist_exn
    [ ( "normal_id_glm_lpdf"
      , ( [0; 1]
        , [ (* Array of conditions under which to move to OpenCL *)
            ([1], (* Argument 1 is data *)
                  [(1, UnsizedType.UMatrix)])
          (* Argument 1 is a matrix *)
           ] ) )
    ; ( "bernoulli_logit_glm_lpmf"
      , ([0; 1], [([1], [(1, UnsizedType.UMatrix)])]) )
    ; ( "categorical_logit_glm_lpmf"
      , ([0; 1], [([1], [(1, UnsizedType.UMatrix)])]) )
    ; ( "neg_binomial_2_log_glm_lpmf"
      , ([0; 1], [([1], [(1, UnsizedType.UMatrix)])]) )
    ; ( "ordered_logistic_glm_lpmf"
      , ([0; 1], [([1], [(1, UnsizedType.UMatrix)])]) )
    ; ("poisson_log_glm_lpmf", ([0; 1], [([1], [(1, UnsizedType.UMatrix)])]))
    ]

let opencl_suffix = "_opencl__"

let to_matrix_cl e =
  Expr.Fixed.{e with pattern= FunApp (StanLib, "to_matrix_cl", [e])}

let rec switch_expr_to_opencl available_cl_vars (Expr.Fixed.({pattern; _}) as e)
    =
  let is_avail = List.mem available_cl_vars ~equal:( = ) in
  let to_cl (Expr.Fixed.({pattern; _}) as e) =
    match pattern with
    | Var s when is_avail s ->
        Expr.Fixed.{e with pattern= Var (s ^ opencl_suffix)}
    | _ -> to_matrix_cl e
  in
  let move_cl_args cl_args index arg =
    if List.mem ~equal:( = ) cl_args index then to_cl arg else arg
  in
  let check_type args (i, t) = Expr.Typed.type_of (List.nth_exn args i) = t in
  let check_if_data args ind =
    let Expr.Fixed.({pattern; _}) = List.nth_exn args ind in
    match pattern with Var s when is_avail s -> true | _ -> false
  in
  let req_met args (data_arg, type_arg) =
    List.for_all ~f:(check_if_data args) data_arg
    && List.for_all ~f:(check_type args) type_arg
  in
  let any_req_met args req_args = List.exists ~f:(req_met args) req_args in
  let maybe_map_args args (cl_args, req_args) =
    match any_req_met args req_args with
    | true -> List.mapi args ~f:(move_cl_args cl_args)
    | false -> args
  in
  match pattern with
  | FunApp (StanLib, f, args)
    when Map.mem opencl_triggers (Utils.stdlib_distribution_name f) ->
      let trigger =
        Map.find_exn opencl_triggers (Utils.stdlib_distribution_name f)
      in
      {e with pattern= FunApp (StanLib, f, maybe_map_args args trigger)}
  | x ->
      { e with
        pattern=
          Expr.Fixed.Pattern.map (switch_expr_to_opencl available_cl_vars) x }

let rec base_type = function
  | SizedType.SArray (t, _) -> base_type t
  | SVector _ | SRowVector _ | SMatrix _ -> UnsizedType.UReal
  | x -> SizedType.to_unsized x

let pos = "pos__"

let data_read smeta (decl_id, st) =
  let unsized = SizedType.to_unsized st in
  let scalar = base_type st in
  let flat_type = UnsizedType.UArray scalar in
  let decl_var =
    { Expr.Fixed.pattern= Var decl_id
    ; meta= Expr.Typed.Meta.{loc= smeta; type_= unsized; adlevel= DataOnly} }
  in
  let swrap stmt = {Stmt.Fixed.pattern= stmt; meta= smeta} in
  let pos_var = {Expr.Fixed.pattern= Var pos; meta= Expr.Typed.Meta.empty} in
  let readfnapp var =
    Expr.Helpers.internal_funapp FnReadData
      [{var with pattern= Lit (Str, decl_id)}]
      Expr.Typed.Meta.{var.meta with type_= flat_type}
  in
  match unsized with
  | UInt | UReal ->
      [ Assignment
          ( (decl_id, unsized, [])
          , { Expr.Fixed.pattern=
                Indexed (readfnapp decl_var, [Single Expr.Helpers.loop_bottom])
            ; meta= {decl_var.meta with type_= unsized} } )
        |> swrap ]
  | UArray UInt | UArray UReal ->
      [Assignment ((decl_id, flat_type, []), readfnapp decl_var) |> swrap]
  | UFun _ | UMathLibraryFunction ->
      raise_s [%message "Cannot read a function type."]
  | UVector | URowVector | UMatrix | UArray _ ->
      let decl, assign, flat_var =
        let decl_id = decl_id ^ "_flat__" in
        ( Stmt.Fixed.Pattern.Decl
            {decl_adtype= AutoDiffable; decl_id; decl_type= Unsized flat_type}
          |> swrap
        , Assignment ((decl_id, flat_type, []), readfnapp decl_var) |> swrap
        , { Expr.Fixed.pattern= Var decl_id
          ; meta=
              Expr.Typed.Meta.{loc= smeta; type_= flat_type; adlevel= DataOnly}
          } )
      in
      let bodyfn var =
        let pos_increment =
          [ Assignment ((pos, UInt, []), Expr.Helpers.(binop pos_var Plus one))
            |> swrap ]
        in
        let read_indexed _ =
          { Expr.Fixed.pattern= Indexed (flat_var, [Single pos_var])
          ; meta= Expr.Typed.Meta.{flat_var.meta with type_= scalar} }
        in
        SList
          ( Stmt.Helpers.assign_indexed (SizedType.to_unsized st) decl_id smeta
              read_indexed var
          :: pos_increment )
        |> swrap
      in
      let pos_reset =
        Stmt.Fixed.Pattern.Assignment
          ((pos, UInt, []), Expr.Helpers.loop_bottom)
        |> swrap
      in
      [ Block
          [ decl; assign; pos_reset
          ; Stmt.Helpers.for_scalar_inv st bodyfn decl_var smeta ]
        |> swrap ]

let rec base_ut_to_string = function
  | UnsizedType.UMatrix -> "matrix"
  | UVector -> "vector"
  | URowVector -> "row_vector"
  | UReal -> "scalar"
  | UInt -> "integer"
  | UArray t -> base_ut_to_string t
  | t ->
      raise_s
        [%message "Another place where it's weird to get " (t : UnsizedType.t)]

let param_read smeta
    ( decl_id
    , Program.({ out_constrained_st= cst
               ; out_unconstrained_st= ucst
               ; out_block; _ }) ) =
  if not (out_block = Parameters) then []
  else
    let decl_id, decl =
      match cst = ucst with
      | true -> (decl_id, [])
      | false ->
          let decl_id = decl_id ^ "_in__" in
          let d =
            Stmt.Fixed.Pattern.Decl
              {decl_adtype= AutoDiffable; decl_id; decl_type= Sized ucst}
          in
          (decl_id, [Stmt.Fixed.{meta= smeta; pattern= d}])
    in
    let unconstrained_decl_var =
      let meta =
        Expr.Typed.Meta.create ~loc:smeta
          ~type_:SizedType.(to_unsized cst)
          ~adlevel:AutoDiffable ()
      in
      Expr.Fixed.{meta; pattern= Var decl_id}
    in
    let bodyfn var =
      let readfnapp (var : Expr.Typed.t) =
        Expr.(
          Helpers.(
            internal_funapp FnReadParam
              ( str (base_ut_to_string (SizedType.to_unsized ucst))
              :: SizedType.dims_of ucst ))
            Typed.Meta.{var.meta with type_= base_type ucst})
      in
      Stmt.Helpers.assign_indexed (SizedType.to_unsized cst) decl_id smeta
        readfnapp var
    in
    decl @ [Stmt.Helpers.for_eigen ucst bodyfn unconstrained_decl_var smeta]

let escape_name str =
  str
  |> String.substr_replace_all ~pattern:"." ~with_:"_"
  |> String.substr_replace_all ~pattern:"-" ~with_:"_"

let rec add_jacobians Stmt.Fixed.({meta= smeta; pattern}) =
  match pattern with
  | Assignment (lhs, {pattern= FunApp (CompilerInternal, f, args); meta= emeta})
    when Internal_fun.of_string_opt f = Some FnConstrain ->
      let var n = Expr.{Fixed.pattern= Var n; meta= Typed.Meta.empty} in
      let assign rhs =
        Stmt.{Fixed.pattern= Assignment (lhs, rhs); meta= smeta}
      in
      { Stmt.Fixed.pattern=
          IfElse
            ( var "jacobian__"
            , assign
                { Expr.Fixed.pattern=
                    FunApp (CompilerInternal, f, args @ [var "lp__"])
                ; meta= emeta }
            , Some
                (assign
                   { Expr.Fixed.pattern= FunApp (CompilerInternal, f, args)
                   ; meta= emeta }) )
      ; meta= smeta }
  | ptn ->
      Stmt.Fixed.{pattern= Pattern.map Fn.id add_jacobians ptn; meta= smeta}

(* Make sure that all if-while-and-for bodies are safely wrapped in a block in such a way that we can insert a location update before.
   The blocks make sure that the program with the inserted location update is still well-formed C++ though.
   *)
let rec ensure_body_in_block (Stmt.Fixed.({pattern; _}) as stmt) =
  let in_block stmt =
    let pattern =
      Stmt.Fixed.(
        match stmt.pattern with
        | Block l | SList l -> Pattern.Block l
        | _ -> Block [stmt])
    in
    {stmt with pattern}
  in
  let ensure_body_in_block_base pattern =
    Stmt.Fixed.Pattern.(
      match pattern with
      | IfElse (_, _, _) | While (_, _) | For _ -> map Fn.id in_block pattern
      | _ -> pattern)
  in
  let pattern =
    ensure_body_in_block_base
      Stmt.Fixed.(Pattern.map Fn.id ensure_body_in_block pattern)
  in
  {stmt with pattern}

let rec flatten_slists_list ls =
  let flatten_slist stmt =
    Stmt.Fixed.(match stmt.pattern with SList ls -> ls | _ -> [stmt])
  in
  let rec flatten_slists_stmt stmt =
    let pattern =
      Stmt.Fixed.(
        match stmt.pattern with
        | Block ls ->
            Pattern.Block
              (List.concat_map
                 ~f:(Fn.compose flatten_slist flatten_slists_stmt)
                 ls)
        | pattern -> Pattern.map Fn.id flatten_slists_stmt pattern)
    in
    {stmt with pattern}
  in
  List.concat_map ls ~f:(fun stmt ->
      Stmt.Fixed.(
        match stmt.pattern with
        | SList ls -> flatten_slists_list ls
        | _ -> [stmt]) )
  |> List.map ~f:flatten_slists_stmt

let%expect_test "Flatten slists" =
  let e pattern = Expr.Fixed.{meta= (); pattern} in
  let s pattern = Stmt.Fixed.{meta= (); pattern} in
  let stmt =
    Stmt.Fixed.Pattern.(
      [ SList
          [ Block
              [ SList
                  [ While (e (Var "hi"), Block [SList [Break |> s] |> s] |> s)
                    |> s ]
                |> s ]
            |> s ]
        |> s ]
      |> flatten_slists_list)
  in
  print_s [%sexp (stmt : (unit, unit) Stmt.Fixed.t list)] ;
  [%expect
    {|
    (((pattern
       (Block
        (((pattern
           (While ((pattern (Var hi)) (meta ()))
            ((pattern (Block (((pattern Break) (meta ()))))) (meta ()))))
          (meta ())))))
      (meta ()))) |}]

let add_reads vars mkread stmts =
  let var_names = String.Map.of_alist_exn vars in
  let add_read_to_decl (Stmt.Fixed.({pattern; meta}) as stmt) =
    match pattern with
    | Decl {decl_id; _} when Map.mem var_names decl_id ->
        stmt :: mkread meta (decl_id, Map.find_exn var_names decl_id)
    | _ -> [stmt]
  in
  List.concat_map ~f:add_read_to_decl stmts

let gen_write (decl_id, sizedtype) =
  let bodyfn var =
    Stmt.Helpers.internal_nrfunapp FnWriteParam [var] Location_span.empty
  in
  let meta =
    {Expr.Typed.Meta.empty with type_= SizedType.to_unsized sizedtype}
  in
  let expr = Expr.Fixed.{meta; pattern= Var decl_id} in
  Stmt.Helpers.for_scalar_inv sizedtype bodyfn expr Location_span.empty

let gen_write_unconstrained (decl_id, sizedtype) =
  let bodyfn var =
    let var =
      match var.Expr.Fixed.pattern with
      | Indexed ({pattern= Indexed (expr, idcs1); _}, idcs2) ->
          {var with pattern= Indexed (expr, idcs1 @ idcs2)}
      | _ -> var
    in
    Stmt.Helpers.internal_nrfunapp FnWriteParam [var] Location_span.empty
  in
  let meta =
    {Expr.Typed.Meta.empty with type_= SizedType.to_unsized sizedtype}
  in
  let expr = Expr.Fixed.{meta; pattern= Var decl_id} in
  let writefn var =
    Stmt.Helpers.for_scalar_inv
      (SizedType.inner_type sizedtype)
      bodyfn var Location_span.empty
  in
  Stmt.Helpers.for_eigen sizedtype writefn expr Location_span.empty

let rec contains_var_expr is_vident accum Expr.Fixed.({pattern; _}) =
  accum
  ||
  match pattern with
  | Var v when is_vident v -> true
  | pattern ->
      Expr.Fixed.Pattern.fold (contains_var_expr is_vident) false pattern

(* When a parameter's unconstrained type and its constrained type are different,
   we generate a new variable "<param_name>_in__" and read into that. We now need
   to change the FnConstrain calls to constrain that variable and assign to the
   actual <param_name> var.
*)
let constrain_in_params outvars stmts =
  let is_target_var = function
    | ( name
      , { Program.out_unconstrained_st
        ; out_constrained_st
        ; out_block= Parameters; _ } )
      when not (out_unconstrained_st = out_constrained_st) ->
        Some name
    | _ -> None
  in
  let target_vars =
    List.filter_map outvars ~f:is_target_var |> String.Set.of_list
  in
  let rec change_constrain_target (Stmt.Fixed.({pattern; _}) as s) =
    match pattern with
    | Assignment (_, {pattern= FunApp (CompilerInternal, f, args); _})
      when ( Internal_fun.of_string_opt f = Some FnConstrain
           || Internal_fun.of_string_opt f = Some FnUnconstrain )
           && List.exists args
                ~f:(contains_var_expr (Set.mem target_vars) false) ->
        let rec change_var_expr (Expr.Fixed.({pattern; _}) as e) =
          match pattern with
          | Var vident when Set.mem target_vars vident ->
              {e with pattern= Var (vident ^ "_in__")}
          | pattern ->
              {e with pattern= Expr.Fixed.Pattern.map change_var_expr pattern}
        in
        let rec change_var_stmt s =
          Stmt.Fixed.
            { s with
              pattern= Pattern.map change_var_expr change_var_stmt s.pattern }
        in
        change_var_stmt s
    | pattern ->
        Stmt.Fixed.
          {s with pattern= Pattern.map Fn.id change_constrain_target pattern}
  in
  List.map ~f:change_constrain_target stmts

let fn_name_map =
  String.Map.of_alist_exn [("integrate_ode", "integrate_ode_rk45")]

let rec map_fn_names s =
  let rec map_fn_names_expr e =
    let pattern =
      Expr.Fixed.(
        match e.pattern with
        | FunApp (k, f, a) when Map.mem fn_name_map f ->
            Pattern.FunApp (k, Map.find_exn fn_name_map f, a)
        | expr -> Pattern.map map_fn_names_expr expr)
    in
    {e with pattern}
  in
  let stmt =
    Stmt.Fixed.(
      match s.pattern with
      | NRFunApp (k, f, a) when Map.mem fn_name_map f ->
          Pattern.NRFunApp (k, Map.find_exn fn_name_map f, a)
      | stmt -> Pattern.map map_fn_names_expr map_fn_names stmt)
  in
  {s with pattern= stmt}

let rec insert_before f to_insert = function
  | [] -> to_insert
  | hd :: tl ->
      if f hd then to_insert @ (hd :: tl)
      else hd :: insert_before f to_insert tl

let is_opencl_var = String.is_suffix ~suffix:opencl_suffix

let rec collect_vars_expr is_target accum Expr.Fixed.({pattern; _}) =
  Set.union accum
    ( match pattern with
    | Var s when is_target s -> String.Set.of_list [s]
    | x ->
        Expr.Fixed.Pattern.fold
          (collect_vars_expr is_target)
          String.Set.empty x )

let collect_opencl_vars s =
  let rec go accum s =
    Stmt.Fixed.(
      Pattern.fold (collect_vars_expr is_opencl_var) go accum s.pattern)
  in
  go String.Set.empty s

let%expect_test "collect vars expr" =
  let mkvar s = Expr.{Fixed.pattern= Var s; meta= Typed.Meta.empty} in
  let args = List.map ~f:mkvar ["y"; "x_opencl__"; "z"; "w_opencl__"] in
  let fnapp =
    Expr.
      {Fixed.pattern= FunApp (StanLib, "print", args); meta= Typed.Meta.empty}
  in
  Stmt.Fixed.{pattern= TargetPE fnapp; meta= Location_span.empty}
  |> collect_opencl_vars |> String.Set.sexp_of_t |> print_s ;
  [%expect {| (w_opencl__ x_opencl__) |}]

let%expect_test "insert before" =
  let l = [1; 2; 3; 4; 5; 6] |> insert_before (( = ) 6) [999] in
  [%sexp (l : int list)] |> print_s ;
  [%expect {| (1 2 3 4 5 999 6) |}]

let map_prog_stmt_lists f (p : ('a, 'b) Program.t) =
  { p with
    Program.prepare_data= f p.prepare_data
  ; log_prob= f p.log_prob
  ; generate_quantities= f p.generate_quantities
  ; transform_inits= f p.transform_inits }

let trans_prog (p : Program.Typed.t) =
  let p = Program.map Fn.id map_fn_names p in
  let init_pos =
    [ Stmt.Fixed.Pattern.Decl
        {decl_adtype= DataOnly; decl_id= pos; decl_type= Sized SInt}
    ; Assignment ((pos, UInt, []), Expr.Helpers.loop_bottom) ]
    |> List.map ~f:(fun pattern ->
           Stmt.Fixed.{pattern; meta= Location_span.empty} )
  in
  let get_pname_cst = function
    | name, {Program.out_block= Parameters; out_constrained_st; _} ->
        Some (name, out_constrained_st)
    | _ -> None
  in
  let get_pname_ust = function
    | ( name
      , { Program.out_block= Parameters
        ; out_constrained_st
        ; out_unconstrained_st; _ } )
      when SizedType.to_unsized out_constrained_st
           = SizedType.to_unsized out_unconstrained_st ->
        Some (name, out_unconstrained_st)
    | name, {Program.out_block= Parameters; out_unconstrained_st; _} ->
        Some (name ^ "_free__", out_unconstrained_st)
    | _ -> None
  in
  let constrained_params = List.filter_map ~f:get_pname_cst p.output_vars in
  let free_params = List.filter_map ~f:get_pname_ust p.output_vars in
  let param_writes, tparam_writes, gq_writes =
    List.map p.output_vars
      ~f:(fun (name, {out_constrained_st= st; out_block; _}) ->
        (out_block, gen_write (name, st)) )
    |> List.partition3_map ~f:(fun (b, x) ->
           match b with
           | Parameters -> `Fst x
           | TransformedParameters -> `Snd x
           | GeneratedQuantities -> `Trd x )
  in
  let tparam_start stmt =
    Stmt.Fixed.(
      match stmt.pattern with
      | IfElse (cond, _, _)
        when contains_var_expr
               (( = ) "emit_transformed_parameters__")
               false cond ->
          true
      | _ -> false)
  in
  let gq_start Stmt.Fixed.({pattern; _}) =
    match pattern with
    | IfElse
        ( { pattern=
              FunApp (_, _, [{pattern= Var "emit_generated_quantities__"; _}]); _
          }
        , _
        , _ ) ->
        true
    | _ -> false
  in
  let translate_to_open_cl stmts =
    if !use_opencl then
      let decl Stmt.Fixed.({pattern; _}) =
        match pattern with Decl d -> Some d.decl_id | _ -> None
      in
      let data_var_idents = List.filter_map ~f:decl p.prepare_data in
      let switch_expr = switch_expr_to_opencl data_var_idents in
      let rec trans_stmt_to_opencl s =
        Stmt.Fixed.
          { s with
            pattern= Pattern.map switch_expr trans_stmt_to_opencl s.pattern }
      in
      List.map stmts ~f:trans_stmt_to_opencl
    else stmts
  in
<<<<<<< HEAD
  let functions_block =
    List.map
      ~f:(fun def -> {def with fdbody= Option.map ~f:validate_dims_stmt def.fdbody})
      p.functions_block
  in
=======
>>>>>>> c923a00e
  let tparam_writes_cond =
    match tparam_writes with
    | [] -> []
    | _ ->
        [ Stmt.Fixed.
            { pattern=
                IfElse
                  ( Expr.
                      { Fixed.pattern= Var "emit_transformed_parameters__"
                      ; meta= Typed.Meta.empty }
                  , {pattern= SList tparam_writes; meta= Location_span.empty}
                  , None )
            ; meta= Location_span.empty } ]
  in
  let generate_quantities =
    ( p.generate_quantities
    |> add_reads p.output_vars param_read
    |> translate_to_open_cl
    |> constrain_in_params p.output_vars
    |> insert_before tparam_start param_writes
    |> insert_before gq_start tparam_writes_cond )
    @ gq_writes
  in
  let log_prob =
    p.log_prob |> List.map ~f:add_jacobians
    |> add_reads p.output_vars param_read
    |> constrain_in_params p.output_vars
    |> translate_to_open_cl
  in
  let opencl_vars =
    String.Set.union_list
      (List.concat_map
         ~f:(List.map ~f:collect_opencl_vars)
         [log_prob; generate_quantities])
    |> String.Set.to_list
  in
  let to_matrix_cl_stmts =
    List.concat_map opencl_vars ~f:(fun vident ->
        let vident_sans_opencl =
          String.chop_suffix_exn ~suffix:opencl_suffix vident
        in
        let type_of_input_var =
          match
            List.Assoc.find p.input_vars vident_sans_opencl ~equal:String.equal
          with
          | Some st -> SizedType.to_unsized st
          | None -> UnsizedType.UMatrix
        in
        [ Stmt.Fixed.
            { pattern=
                Decl
                  { decl_adtype= DataOnly
                  ; decl_id= vident
                  ; decl_type= Type.Unsized type_of_input_var }
            ; meta= Location_span.empty }
        ; { pattern=
              Assignment
                ( (vident, type_of_input_var, [])
                , to_matrix_cl
                    { pattern= Var vident_sans_opencl
                    ; meta= Expr.Typed.Meta.empty } )
          ; meta= Location_span.empty } ] )
  in
  let p =
    { p with
      log_prob
    ; prog_name= escape_name p.prog_name
    ; prepare_data=
        init_pos
        @ (p.prepare_data |> add_reads p.input_vars data_read)
        @ to_matrix_cl_stmts
    ; transform_inits=
        init_pos
        @ (p.transform_inits |> add_reads constrained_params data_read)
        @ List.map ~f:gen_write_unconstrained free_params
    ; generate_quantities }
  in
  Program.(
    p
    |> map Fn.id ensure_body_in_block
    |> map_prog_stmt_lists flatten_slists_list)<|MERGE_RESOLUTION|>--- conflicted
+++ resolved
@@ -529,14 +529,6 @@
       List.map stmts ~f:trans_stmt_to_opencl
     else stmts
   in
-<<<<<<< HEAD
-  let functions_block =
-    List.map
-      ~f:(fun def -> {def with fdbody= Option.map ~f:validate_dims_stmt def.fdbody})
-      p.functions_block
-  in
-=======
->>>>>>> c923a00e
   let tparam_writes_cond =
     match tparam_writes with
     | [] -> []
