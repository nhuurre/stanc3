--- conflicted
+++ resolved
@@ -472,7 +472,6 @@
 using stan::model::prob_grad;
 using namespace stan::math; |}
 
-<<<<<<< HEAD
 let rec expr_contains_fn fname _ e =
   match e.expr with
   | FunApp (_, name, _) when name = fname -> true
@@ -558,22 +557,19 @@
          (smeta ())))))
      (smeta ())) |}]
 
+let escape_name str =
+  str
+  |> String.substr_replace_all ~pattern:"." ~with_:"_"
+  |> String.substr_replace_all ~pattern:"-" ~with_:"_"
+
 let pp_prog ppf (p : (mtype_loc_ad with_expr, stmt_loc) prog) =
   (* First, do some transformations on the MIR itself before we begin printing it.*)
   let p =
     { p with
-      prepare_data= List.map ~f:(xform_readdata []) p.prepare_data
+      prog_name= escape_name p.prog_name
+    ; prepare_data= List.map ~f:(xform_readdata []) p.prepare_data
     ; transform_inits= List.map ~f:(xform_readdata []) p.transform_inits }
   in
-=======
-let escape_name str =
-  str
-  |> String.substr_replace_all ~pattern:"." ~with_:"_"
-  |> String.substr_replace_all ~pattern:"-" ~with_:"_"
-
-let pp_prog ppf (p : (mtype_loc_ad with_expr, stmt_loc) prog) =
-  let p = {p with prog_name= escape_name p.prog_name} in
->>>>>>> 1a72cdec
   pf ppf "@[<v>@ %s@ %s@ namespace %s_namespace {@ %s@ %s@ %a@ %a@ }@ @]"
     version includes p.prog_name usings globals (list ~sep:cut pp_fun_def)
     p.functions_block pp_model p ;
