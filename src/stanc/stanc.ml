(** stanc console application *)

open Core_kernel
open Frontend
open Stan_math_backend

(** The main program. *)
let version = "stanc version 3.0 alpha"

let name = "stanc"

(** The usage message. *)
let usage = "Usage: " ^ name ^ " [option] ... <model_file.stan>"

let model_file = ref ""
let pretty_print_program = ref false
let print_model_cpp = ref false
let dump_mir = ref false
let output_file = ref ""
let generate_data = ref false

(** Some example command-line options here *)
let options =
  Arg.align
    [ ( "--debug-lex"
      , Arg.Set Debugging.lexer_logging
      , " For debugging purposes: print the lexer actions" )
    ; ( "--debug-parse"
      , Arg.Set Debugging.grammar_logging
      , " For debugging purposes: print the parser actions" )
    ; ( "--debug-ast"
      , Arg.Set Debugging.ast_printing
      , " For debugging purposes: print the undecorated AST, before semantic \
         checking" )
    ; ( "--debug-decorated-ast"
      , Arg.Set Debugging.typed_ast_printing
      , " For debugging purposes: print the decorated AST, after semantic \
         checking" )
    ; ( "--debug-generate-data"
      , Arg.Set generate_data
      , " For debugging purposes: generate a mock dataset to run the model on"
      )
    ; ( "--debug-mir"
      , Arg.Set dump_mir
      , " For debugging purposes: print the MIR." )
    ; ( "--auto-format"
      , Arg.Set pretty_print_program
      , " Pretty prints the program to the console" )
    ; ( "--version"
      , Arg.Unit
          (fun _ ->
            print_endline (version ^ " " ^ "(" ^ Sys.os_type ^ ")") ;
            exit 1 )
      , " Display stanc version number" )
    ; ( "--name"
      , Arg.Set_string Semantic_check.model_name
      , " Take a string to set the model name (default = \
         \"$model_filename_model\")" )
    ; ( "--o"
      , Arg.Set_string output_file
      , " Take the path to an output file for generated C++ code (default = \
         \"$name.hpp\")" )
    ; ( "--print-cpp"
      , Arg.Set print_model_cpp
      , " If set, output the generated C++ Stan model class to stdout." )
    ; ( "--allow_undefined"
      , Arg.Clear Semantic_check.check_that_all_functions_have_definition
      , " Do not fail if a function is declared but not defined" )
    ; ( "--include_paths"
      , Arg.String
          (fun str ->
            Preprocessor.include_paths := String.split_on_chars ~on:[','] str
            )
      , " Takes a comma-separated list of directories that may contain a file \
         in an #include directive (default = \"\")" ) ]

let model_file_err () =
  Arg.usage options ("Please specify one model_file.\n\n" ^ usage) ;
  exit 127

let add_file filename =
  if !model_file = "" then model_file := filename else model_file_err ()

(** ad directives from the given file. *)
let use_file filename =
  let ast =
    try
      match Parse.parse_file Parser.Incremental.program filename with
      | Result.Ok ast -> ast
      | Result.Error err ->
          let loc = Parse.syntax_error_location err
          and msg = Parse.syntax_error_message err in
          Errors.report_parsing_error (msg, loc) ;
          exit 1
    with Errors.SyntaxError err ->
      Errors.report_syntax_error err ;
      exit 1
  in
  let _ = Debugging.ast_logger ast in
  if !pretty_print_program then
    print_endline (Pretty_printing.pretty_print_program ast) ;
  let typed_ast =
    try
      match Semantic_check.semantic_check_program ast with
      | Result.Ok prog -> prog
      | Result.Error (error :: _) ->
          let loc = Semantic_error.location error
          and msg = (Fmt.to_to_string Semantic_error.pp) error in
          Errors.report_semantic_error (msg, loc) ;
          exit 1
      | _ ->
          Printf.eprintf "The impossible happened" ;
          exit 1
    with Errors.SemanticError err ->
      Errors.report_semantic_error err ;
      exit 1
  in
  if !generate_data then
    print_endline (Debug_data_generation.print_data_prog ast) ;
  let _ = Debugging.typed_ast_logger typed_ast in
  if not !pretty_print_program then (
    let mir = Ast_to_Mir.trans_prog filename typed_ast in
    if !dump_mir then
      Sexp.pp_hum Format.std_formatter [%sexp (mir : Middle.typed_prog)] ;
    let cpp = Format.asprintf "%a" Stan_math_code_gen.pp_prog mir in
    Out_channel.write_all !output_file ~data:cpp ;
<<<<<<< HEAD
    if !print_model_cpp then print_endline cpp )
=======
    if !print_model_cpp then print_endline cpp ) ;
  if !generate_data then
    print_endline (Debug_data_generation.print_data_prog typed_ast)
>>>>>>> d21bbfca

let remove_dotstan s = String.drop_suffix s 5

let main () =
  (* Parse the arguments. *)
  Arg.parse options add_file usage ;
  if !model_file = "" then model_file_err () ;
  if !Semantic_check.model_name = "" then
    Semantic_check.model_name :=
      remove_dotstan List.(hd_exn (rev (String.split !model_file ~on:'/')))
      ^ "_model" ;
  if !output_file = "" then output_file := remove_dotstan !model_file ^ ".hpp" ;
  use_file !model_file

let () = main ()<|MERGE_RESOLUTION|>--- conflicted
+++ resolved
@@ -116,7 +116,7 @@
       exit 1
   in
   if !generate_data then
-    print_endline (Debug_data_generation.print_data_prog ast) ;
+    print_endline (Debug_data_generation.print_data_prog typed_ast) ;
   let _ = Debugging.typed_ast_logger typed_ast in
   if not !pretty_print_program then (
     let mir = Ast_to_Mir.trans_prog filename typed_ast in
@@ -124,13 +124,7 @@
       Sexp.pp_hum Format.std_formatter [%sexp (mir : Middle.typed_prog)] ;
     let cpp = Format.asprintf "%a" Stan_math_code_gen.pp_prog mir in
     Out_channel.write_all !output_file ~data:cpp ;
-<<<<<<< HEAD
     if !print_model_cpp then print_endline cpp )
-=======
-    if !print_model_cpp then print_endline cpp ) ;
-  if !generate_data then
-    print_endline (Debug_data_generation.print_data_prog typed_ast)
->>>>>>> d21bbfca
 
 let remove_dotstan s = String.drop_suffix s 5
 
