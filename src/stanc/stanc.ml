--- conflicted
+++ resolved
@@ -149,14 +149,6 @@
   Arg.usage options ("Please specify one model_file.\n\n" ^ usage) ;
   exit 127
 
-<<<<<<< HEAD
-=======
-let model_file_start_char_err () =
-  eprintf "%s"
-    "Model name must not start with a number or symbol other than underscore.\n" ;
-  exit 127
-
->>>>>>> 5f4e3543
 let add_file filename =
   if !model_file = "" then model_file := filename else model_file_err ()
 
@@ -206,10 +198,6 @@
     if !print_model_cpp then print_endline cpp )
 
 let remove_dotstan s = String.drop_suffix s 5
-<<<<<<< HEAD
-=======
-let model_name_check_regex = Str.regexp "^[a-zA-Z_].*$"
->>>>>>> 5f4e3543
 
 let main () =
   (* Parse the arguments. *)
@@ -223,19 +211,12 @@
   (* Just translate a stan program *)
   if !model_file = "" then model_file_err () ;
   if !Semantic_check.model_name = "" then
-<<<<<<< HEAD
     (Semantic_check.model_name :=
       Stan_math_code_gen.model_prefix
       ^ remove_dotstan List.(hd_exn (rev (String.split !model_file ~on:'/'))))
   else
     Semantic_check.model_name := Stan_math_code_gen.model_prefix ^ !Semantic_check.model_name;
-=======
-    Semantic_check.model_name :=
-      remove_dotstan List.(hd_exn (rev (String.split !model_file ~on:'/')))
-      ^ "_model" ;
-  if not (Str.string_match model_name_check_regex !Semantic_check.model_name 0)
-  then model_file_start_char_err () ;
->>>>>>> 5f4e3543
+
   if !output_file = "" then output_file := remove_dotstan !model_file ^ ".hpp" ;
   use_file !model_file
 
