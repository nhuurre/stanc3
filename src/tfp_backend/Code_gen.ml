open Core_kernel
open Middle
open Fmt
let dist_prefix = "tfd.distributions."

let remove_stan_dist_suffix s =
  List.filter_map
    (("_rng" :: Utils.distribution_suffices) @ [""])
    ~f:(fun suffix -> String.chop_suffix ~suffix s)
  |> List.hd_exn

let pass_through_fnames = String.Set.of_list ["normal"]

let map_functions fname args =
  match fname with
  | "multi_normal_cholesky" -> ("MultivariateNormalTriL", args)
  | _ ->
      if Set.mem pass_through_fnames fname then (fname, args)
      else raise_s [%message "Not sure how to handle " fname " yet!"]

let rec translate_funapps {expr; emeta} =
  let expr =
    match expr with
    | FunApp (StanLib, fname, args) ->
        let prefix =
          if Utils.is_distribution_name fname then dist_prefix else ""
        in
        let fname = remove_stan_dist_suffix fname in
        let fname, args = map_functions fname args in
        FunApp (StanLib, prefix ^ fname, args)
    | _ -> map_expr translate_funapps expr
  in
  {expr; emeta}

let trans_prog (p : typed_prog) = map_prog translate_funapps Fn.id p

<<<<<<< HEAD
let pp_call ppf (name, pp_arg, args) =
  pf ppf "%s(@[<hov>%a@])" name (list ~sep:comma pp_arg) args

let pp_call_str ppf (name, args) = pp_call ppf (name, string, args)

let pp_method ppf name params intro ?(outro = []) ppbody =
  pf ppf "@[<v 2>def %a:" pp_call_str (name, params) ;
  (list ~sep:cut string) ppf intro ;
  cut ppf () ;
  ppbody ppf ;
  if not (List.is_empty outro) then pf ppf "@ %a" (list ~sep:cut string) outro ;
  pf ppf "@, @]"

let pp_init ppf p =
  let pp_save_data ppf (idx, name) = pf ppf "self.%s = data[%d]" name idx in
  let ppbody ppf =
    (list ~sep:cut pp_save_data)
      ppf
      (List.mapi p.input_vars ~f:(fun idx (name, _) -> (idx, name)))
  in
  pp_method ppf "__init__" ["self"; "data"] [] ppbody

let pp_methods ppf p = pf ppf "@ %a" pp_init p

(* pf ppf "@ %a" pp_log_prob p ; *)

let imports =
  {|
import tensorflow_probability as tfp
tfd = tfp.distributions
|}

let pp_prog ppf (p : typed_prog) =
  pf ppf "%s@,@,class %s(tfd.Distribution):@,@[<v 2>%a@]" imports p.prog_name
    pp_methods p
=======
let is_multi_index = function MultiIndex _ -> true | _ -> false

let rec pp_expr ppf {expr; _} =
  match expr with
  | Var ident -> string ppf ident
  | Lit (Str, s) -> pf ppf "%S" s
  | Lit (_, s) -> string ppf s
  | FunApp (_, fname, args) ->
      pf ppf "%s(@[<hov>%a@])" fname (list ~sep:comma pp_expr) args
  | TernaryIf (cond, iftrue, iffalse) ->
      pf ppf "%a if %a else %a" pp_expr cond pp_expr iftrue pp_expr iffalse
  | EAnd (a, b) -> pf ppf "%a and %a" pp_expr a pp_expr b
  | EOr (a, b) -> pf ppf "%a or %a" pp_expr a pp_expr b
  | Indexed (_, indices) when List.exists ~f:is_multi_index indices ->
      (*
       TF indexing options:
       * tf.slice
       * tf.gather
       * tf.gather_nd
       * tf.strided_slice
*)
      raise_s [%message "Multi-indices not supported yet"]
  | Indexed (obj, indices) ->
      pf ppf "%a[%a]" pp_expr obj
        (list ~sep:comma (Middle.Pretty.pp_index pp_expr))
        indices

let pp_stmt {stmt; _} = match stmt with
  | Assignment (_, _) -> (??)
  | TargetPE _ -> (??)
  | NRFunApp (_, _, _) -> (??)
  | Break -> (??)
  | Continue -> (??)
  | Return _ -> (??)
  | Skip -> (??)
  | IfElse (_, _, _) -> (??)
  | While (_, _) -> (??)
  | For _ -> (??)
  | Block _ -> (??)
  | SList _ -> (??)
  | Decl _ -> (??)

let pp_prog ppf (_ : typed_prog) = pf ppf "nothing here yet folks@,"
>>>>>>> baac4eb5
<|MERGE_RESOLUTION|>--- conflicted
+++ resolved
@@ -1,6 +1,7 @@
 open Core_kernel
 open Middle
 open Fmt
+
 let dist_prefix = "tfd.distributions."
 
 let remove_stan_dist_suffix s =
@@ -33,8 +34,48 @@
   {expr; emeta}
 
 let trans_prog (p : typed_prog) = map_prog translate_funapps Fn.id p
+let is_multi_index = function MultiIndex _ -> true | _ -> false
 
-<<<<<<< HEAD
+let rec pp_expr ppf {expr; _} =
+  match expr with
+  | Var ident -> string ppf ident
+  | Lit (Str, s) -> pf ppf "%S" s
+  | Lit (_, s) -> string ppf s
+  | FunApp (_, fname, args) ->
+      pf ppf "%s(@[<hov>%a@])" fname (list ~sep:comma pp_expr) args
+  | TernaryIf (cond, iftrue, iffalse) ->
+      pf ppf "%a if %a else %a" pp_expr cond pp_expr iftrue pp_expr iffalse
+  | EAnd (a, b) -> pf ppf "%a and %a" pp_expr a pp_expr b
+  | EOr (a, b) -> pf ppf "%a or %a" pp_expr a pp_expr b
+  | Indexed (_, indices) when List.exists ~f:is_multi_index indices ->
+      (*
+       TF indexing options:
+       * tf.slice
+       * tf.gather
+       * tf.gather_nd
+       * tf.strided_slice
+*)
+      raise_s [%message "Multi-indices not supported yet"]
+  | Indexed (obj, indices) ->
+      pf ppf "%a[%a]" pp_expr obj
+        (list ~sep:comma (Middle.Pretty.pp_index pp_expr))
+        indices
+
+(* let pp_stmt {stmt; _} = match stmt with
+ *   | Assignment (_, _) -> (??)
+ *   | TargetPE _ -> (??)
+ *   | NRFunApp (_, _, _) -> (??)
+ *   | Break -> (??)
+ *   | Continue -> (??)
+ *   | Return _ -> (??)
+ *   | Skip -> (??)
+ *   | IfElse (_, _, _) -> (??)
+ *   | While (_, _) -> (??)
+ *   | For _ -> (??)
+ *   | Block _ -> (??)
+ *   | SList _ -> (??)
+ *   | Decl _ -> (??) *)
+
 let pp_call ppf (name, pp_arg, args) =
   pf ppf "%s(@[<hov>%a@])" name (list ~sep:comma pp_arg) args
 
@@ -63,55 +104,12 @@
 
 let imports =
   {|
+import numpy as np
+import tensorflow as tf
 import tensorflow_probability as tfp
 tfd = tfp.distributions
 |}
 
 let pp_prog ppf (p : typed_prog) =
   pf ppf "%s@,@,class %s(tfd.Distribution):@,@[<v 2>%a@]" imports p.prog_name
-    pp_methods p
-=======
-let is_multi_index = function MultiIndex _ -> true | _ -> false
-
-let rec pp_expr ppf {expr; _} =
-  match expr with
-  | Var ident -> string ppf ident
-  | Lit (Str, s) -> pf ppf "%S" s
-  | Lit (_, s) -> string ppf s
-  | FunApp (_, fname, args) ->
-      pf ppf "%s(@[<hov>%a@])" fname (list ~sep:comma pp_expr) args
-  | TernaryIf (cond, iftrue, iffalse) ->
-      pf ppf "%a if %a else %a" pp_expr cond pp_expr iftrue pp_expr iffalse
-  | EAnd (a, b) -> pf ppf "%a and %a" pp_expr a pp_expr b
-  | EOr (a, b) -> pf ppf "%a or %a" pp_expr a pp_expr b
-  | Indexed (_, indices) when List.exists ~f:is_multi_index indices ->
-      (*
-       TF indexing options:
-       * tf.slice
-       * tf.gather
-       * tf.gather_nd
-       * tf.strided_slice
-*)
-      raise_s [%message "Multi-indices not supported yet"]
-  | Indexed (obj, indices) ->
-      pf ppf "%a[%a]" pp_expr obj
-        (list ~sep:comma (Middle.Pretty.pp_index pp_expr))
-        indices
-
-let pp_stmt {stmt; _} = match stmt with
-  | Assignment (_, _) -> (??)
-  | TargetPE _ -> (??)
-  | NRFunApp (_, _, _) -> (??)
-  | Break -> (??)
-  | Continue -> (??)
-  | Return _ -> (??)
-  | Skip -> (??)
-  | IfElse (_, _, _) -> (??)
-  | While (_, _) -> (??)
-  | For _ -> (??)
-  | Block _ -> (??)
-  | SList _ -> (??)
-  | Decl _ -> (??)
-
-let pp_prog ppf (_ : typed_prog) = pf ppf "nothing here yet folks@,"
->>>>>>> baac4eb5
+    pp_methods p