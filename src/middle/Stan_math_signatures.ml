--- conflicted
+++ resolved
@@ -1106,15 +1106,10 @@
   add_unqualified ("matrix_exp", ReturnType UMatrix, [UMatrix]) ;
   add_unqualified
     ("matrix_exp_multiply", ReturnType UMatrix, [UMatrix; UMatrix]) ;
-<<<<<<< HEAD
   add_unqualified
     ("matrix_power", ReturnType UMatrix, [UMatrix; UInt]) ;
-  add_unqualified ("max", ReturnType UInt, [bare_array_type (UInt, 1)]) ;
-  add_unqualified ("max", ReturnType UReal, [bare_array_type (UReal, 1)]) ;
-=======
   add_unqualified ("max", ReturnType UInt, [UArray UInt]) ;
   add_unqualified ("max", ReturnType UReal, [UArray UReal]) ;
->>>>>>> 78aa81a2
   add_unqualified ("max", ReturnType UReal, [UVector]) ;
   add_unqualified ("max", ReturnType UReal, [URowVector]) ;
   add_unqualified ("max", ReturnType UReal, [UMatrix]) ;
@@ -1358,15 +1353,9 @@
     , ReturnType UReal
     , [UArray UInt; URowVector; UVector; UVector] ) ;
   add_nullary "positive_infinity" ;
-<<<<<<< HEAD
   add_binary_vec "pow" ;
-  add_unqualified ("prod", ReturnType UInt, [bare_array_type (UInt, 1)]) ;
-  add_unqualified ("prod", ReturnType UReal, [bare_array_type (UReal, 1)]) ;
-=======
-  add_binary "pow" ;
   add_unqualified ("prod", ReturnType UInt, [UArray UInt]) ;
   add_unqualified ("prod", ReturnType UReal, [UArray UReal]) ;
->>>>>>> 78aa81a2
   add_unqualified ("prod", ReturnType UReal, [UVector]) ;
   add_unqualified ("prod", ReturnType UReal, [URowVector]) ;
   add_unqualified ("prod", ReturnType UReal, [UMatrix]) ;
