--- conflicted
+++ resolved
@@ -386,13 +386,9 @@
     | Some {emeta= {madlevel; _}; _} -> madlevel
     | None -> dadlevel
   in
-<<<<<<< HEAD
   let decl =
-    Decl {decl_adtype; decl_id; decl_type= Sized decl_type} |> with_smeta
-  in
-=======
-  let decl = {stmt= Decl {decl_adtype; decl_id; decl_type}; smeta} in
->>>>>>> 970cf462
+    {stmt= Decl {decl_adtype; decl_id; decl_type= Sized decl_type}; smeta}
+  in
   let checks =
     match dconstrain with
     | Some Check -> check_decl decl_type decl_id transform smeta dadlevel
@@ -726,15 +722,9 @@
   [%expect
     {|
     ((Decl (decl_adtype DataOnly) (decl_id mat)
-<<<<<<< HEAD
       (decl_type
        (Sized (SArray (SMatrix (Lit Int 10) (Lit Int 20)) (Lit Int 5)))))
-     (For (loopvar sym1__) (lower (Lit Int 0))
-      (upper (FunApp StanLib FnLength__ ((Var mat))))
-=======
-      (decl_type (SArray (SMatrix (Lit Int 10) (Lit Int 20)) (Lit Int 5))))
      (For (loopvar sym1__) (lower (Lit Int 1)) (upper (Lit Int 5))
->>>>>>> 970cf462
       (body
        (Block
         ((Assignment (mat ((Single (Var sym1__))))
@@ -749,13 +739,8 @@
   [%expect
     {|
     ((Decl (decl_adtype AutoDiffable) (decl_id mat)
-<<<<<<< HEAD
       (decl_type
        (Sized (SArray (SMatrix (Lit Int 10) (Lit Int 20)) (Lit Int 5)))))
-     (For (loopvar sym1__) (lower (Lit Int 0))
-      (upper (FunApp StanLib FnLength__ ((Var mat))))
-=======
-      (decl_type (SArray (SMatrix (Lit Int 10) (Lit Int 20)) (Lit Int 5))))
      (For (loopvar sym1__) (lower (Lit Int 1)) (upper (Lit Int 5))
       (body
        (Block
@@ -765,7 +750,6 @@
             ((Lit Str mat) (Lit Str matrix) (Lit Int 10) (Lit Int 20)))
            ((Single (Var sym1__)))))))))
      (For (loopvar sym1__) (lower (Lit Int 1)) (upper (Lit Int 5))
->>>>>>> 970cf462
       (body
        (Block
         ((For (loopvar sym2__) (lower (Lit Int 1))
@@ -784,80 +768,11 @@
   print_s [%sexp (m.generate_quantities : stmt_loc list)] ;
   [%expect
     {|
-<<<<<<< HEAD
-    ((Decl (decl_adtype DataOnly) (decl_id mat)
-      (decl_type
-       (Sized (SArray (SMatrix (Lit Int 10) (Lit Int 20)) (Lit Int 5)))))
-     (For (loopvar sym1__) (lower (Lit Int 0))
-      (upper (FunApp StanLib FnLength__ ((Var mat))))
-      (body
-       (Block
-        ((For (loopvar sym2__) (lower (Lit Int 0))
-          (upper
-           (FunApp StanLib FnLength__
-            ((Indexed (Var mat) ((Single (Var sym1__)))))))
-          (body
-           (Block
-            ((NRFunApp CompilerInternal FnCheck__
-              ((Lit Str greater_or_equal)
-               (Indexed (Var mat) ((Single (Var sym1__)) (Single (Var sym2__))))
-               (Lit Int 0)))))))))))) |}]
-
-let%expect_test "Prefix-Op-Example" =
-  let ast =
-    Parse.parse_string Parser.Incremental.program
-      {|
-        model {
-          int i;
-          if (i < -1) {
-            print("Badger");
-          }
-        }
-      |}
-  in
-  let mir = trans_prog "" (Semantic_check.semantic_check_program ast) in
-  print_s [%sexp (mir : Middle.typed_prog)] ;
-  [%expect
-    {|
-      ((functions_block ()) (input_vars ()) (prepare_data ())
-       (log_prob
-        (((stmt
-           (Block
-            (((stmt
-               (Decl (decl_adtype AutoDiffable) (decl_id i)
-                (decl_type (Sized SInt))))
-              (smeta <opaque>))
-             ((stmt
-               (IfElse
-                ((expr
-                  (FunApp StanLib Less__
-                   (((expr (Var i))
-                     (emeta ((mtype UInt) (mloc <opaque>) (madlevel DataOnly))))
-                    ((expr
-                      (FunApp StanLib PMinus__
-                       (((expr (Lit Int 1))
-                         (emeta ((mtype UInt) (mloc <opaque>) (madlevel DataOnly)))))))
-                     (emeta ((mtype UInt) (mloc <opaque>) (madlevel DataOnly)))))))
-                 (emeta ((mtype UInt) (mloc <opaque>) (madlevel DataOnly))))
-                ((stmt
-                  (Block
-                   (((stmt
-                      (NRFunApp CompilerInternal FnPrint__
-                       (((expr (Lit Str Badger))
-                         (emeta
-                          ((mtype UReal) (mloc <opaque>) (madlevel DataOnly)))))))
-                     (smeta <opaque>)))))
-                 (smeta <opaque>))
-                ()))
-              (smeta <opaque>)))))
-          (smeta <opaque>))))
-       (generate_quantities ()) (transform_inits ()) (output_vars ())
-       (prog_name "") (prog_path "")) |}]
-=======
     ((IfElse (Var emit_generated_quantities__)
       (Block
        ((Decl (decl_adtype DataOnly) (decl_id mat)
-         (decl_type (SArray (SMatrix (Lit Int 10) (Lit Int 20)) (Lit Int 5))))
+         (decl_type
+          (Sized (SArray (SMatrix (Lit Int 10) (Lit Int 20)) (Lit Int 5)))))
         (For (loopvar sym1__) (lower (Lit Int 1)) (upper (Lit Int 5))
          (body
           (Block
@@ -880,5 +795,4 @@
                ((NRFunApp CompilerInternal FnWriteParam__
                  ((Indexed (Var mat)
                    ((Single (Var sym1__)) (Single (Var sym2__))))))))))))))))
-      ())) |}]
->>>>>>> 970cf462
+      ())) |}]