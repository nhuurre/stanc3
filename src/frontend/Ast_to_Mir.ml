--- conflicted
+++ resolved
@@ -424,18 +424,7 @@
         constrain_decl decl_type dconstrain transform decl_id decl_var smeta
     | _ -> []
   in
-<<<<<<< HEAD
-  let decl_adtype =
-    match rhs with
-    | Some {emeta= {madlevel; _}; _} -> madlevel
-    | None -> dadlevel
-  in
-  let decl =
-    {stmt= Decl {decl_adtype; decl_id; decl_type= Sized decl_type}; smeta}
-  in
-=======
-  let decl = {stmt= Decl {decl_adtype= dadlevel; decl_id; decl_type}; smeta} in
->>>>>>> d44105cf
+  let decl = {stmt= Decl {decl_adtype= dadlevel; decl_id; decl_type= Sized decl_type}; smeta} in
   let checks =
     match dconstrain with
     | Some Check -> check_decl decl_type decl_id transform smeta dadlevel
@@ -820,17 +809,11 @@
   [%expect
     {|
     ((Decl (decl_adtype DataOnly) (decl_id mat)
-      (decl_type (SArray (SMatrix (Lit Int 10) (Lit Int 20)) (Lit Int 5))))
+      (decl_type
+       (Sized (SArray (SMatrix (Lit Int 10) (Lit Int 20)) (Lit Int 5)))))
      (IfElse (Var emit_generated_quantities__)
       (Block
-<<<<<<< HEAD
-       ((Decl (decl_adtype DataOnly) (decl_id mat)
-         (decl_type
-          (Sized (SArray (SMatrix (Lit Int 10) (Lit Int 20)) (Lit Int 5)))))
-        (For (loopvar sym1__) (lower (Lit Int 1)) (upper (Lit Int 5))
-=======
        ((For (loopvar sym1__) (lower (Lit Int 1)) (upper (Lit Int 5))
->>>>>>> d44105cf
          (body
           (Block
            ((For (loopvar sym2__) (lower (Lit Int 1))
