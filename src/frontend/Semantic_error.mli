open Middle

type t

val pp : Format.formatter -> t -> unit
val location : t -> Location_span.t

val mismatched_return_types :
  Location_span.t -> UnsizedType.returntype -> UnsizedType.returntype -> t

val mismatched_array_types : Location_span.t -> t
val invalid_row_vector_types : Location_span.t -> t
val int_expected : Location_span.t -> string -> UnsizedType.t -> t
val int_or_real_expected : Location_span.t -> string -> UnsizedType.t -> t
val int_intarray_or_range_expected : Location_span.t -> UnsizedType.t -> t
val int_or_real_container_expected : Location_span.t -> UnsizedType.t -> t

val array_vector_rowvector_matrix_expected :
  Location_span.t -> UnsizedType.t -> t

val illtyped_assignment :
     Location_span.t
  -> Ast.assignmentoperator
  -> UnsizedType.t
  -> UnsizedType.t
  -> t

val illtyped_ternary_if :
  Location_span.t -> UnsizedType.t -> UnsizedType.t -> UnsizedType.t -> t

val returning_fn_expected_nonreturning_found : Location_span.t -> string -> t
val returning_fn_expected_nonfn_found : Location_span.t -> string -> t

val returning_fn_expected_undeclaredident_found :
  Location_span.t -> string -> t

val nonreturning_fn_expected_returning_found : Location_span.t -> string -> t
val nonreturning_fn_expected_nonfn_found : Location_span.t -> string -> t

val nonreturning_fn_expected_undeclaredident_found :
  Location_span.t -> string -> t

val illtyped_stanlib_fn_app :
  Location_span.t -> string -> UnsizedType.t list -> t

val illtyped_userdefined_fn_app :
     Location_span.t
  -> string
  -> (UnsizedType.autodifftype * UnsizedType.t) list
  -> UnsizedType.returntype
  -> UnsizedType.t list
  -> t

val illtyped_binary_op :
<<<<<<< HEAD
  Location_span.t -> Operator.t -> UnsizedType.t -> UnsizedType.t -> t

val illtyped_prefix_op : Location_span.t -> Operator.t -> UnsizedType.t -> t
val illtyped_postfix_op : Location_span.t -> Operator.t -> UnsizedType.t -> t
val not_indexable : Location_span.t -> UnsizedType.t -> t
val ident_is_keyword : Location_span.t -> string -> t
val ident_is_model_name : Location_span.t -> string -> t
val ident_is_stanmath_name : Location_span.t -> string -> t
val ident_in_use : Location_span.t -> string -> t
val ident_not_in_scope : Location_span.t -> string -> t
val invalid_map_rect_fn : Location_span.t -> string -> t
val invalid_rng_fn : Location_span.t -> t
val conditional_notation_not_allowed : Location_span.t -> t
val conditioning_required : Location_span.t -> t
val not_printable : Location_span.t -> t
val empty_array : Location_span.t -> t
val cannot_assign_to_read_only : Location_span.t -> string -> t
val cannot_assign_to_global : Location_span.t -> string -> t
val invalid_sampling_pdf_or_pmf : Location_span.t -> t
val invalid_sampling_cdf_or_ccdf : Location_span.t -> string -> t
val invalid_sampling_no_such_dist : Location_span.t -> string -> t
val target_plusequals_outisde_model_or_logprob : Location_span.t -> t
val invalid_truncation_cdf_or_ccdf : Location_span.t -> t
val break_outside_loop : Location_span.t -> t
val continue_outside_loop : Location_span.t -> t
val expression_return_outside_returning_fn : Location_span.t -> t
val void_ouside_nonreturning_fn : Location_span.t -> t
val non_data_variable_size_decl : Location_span.t -> t
val non_int_bounds : Location_span.t -> t
val transformed_params_int : Location_span.t -> t

val mismatched_fn_def_decl :
  Location_span.t -> string -> UnsizedType.t option -> t

val fn_decl_exists : Location_span.t -> string -> t
val fn_decl_without_def : Location_span.t -> t
val non_real_prob_fn_def : Location_span.t -> t

val prob_density_non_real_variate :
  Location_span.t -> UnsizedType.t option -> t

val prob_mass_non_int_variate : Location_span.t -> UnsizedType.t option -> t
val duplicate_arg_names : Location_span.t -> t
val incompatible_return_types : Location_span.t -> t
=======
  location_span -> operator -> unsizedtype -> unsizedtype -> t

val illtyped_prefix_op : location_span -> operator -> unsizedtype -> t
val illtyped_postfix_op : location_span -> operator -> unsizedtype -> t
val not_indexable : location_span -> unsizedtype -> t
val ident_is_keyword : location_span -> string -> t
val ident_is_model_name : location_span -> string -> t
val ident_is_stanmath_name : location_span -> string -> t
val ident_in_use : location_span -> string -> t
val ident_not_in_scope : location_span -> string -> t
val invalid_map_rect_fn : location_span -> string -> t
val invalid_rng_fn : location_span -> t
val conditional_notation_not_allowed : location_span -> t
val conditioning_required : location_span -> t
val not_printable : location_span -> t
val empty_array : location_span -> t
val cannot_assign_to_read_only : location_span -> string -> t
val cannot_assign_to_global : location_span -> string -> t
val invalid_sampling_pdf_or_pmf : location_span -> t
val invalid_sampling_cdf_or_ccdf : location_span -> string -> t
val invalid_sampling_no_such_dist : location_span -> string -> t
val target_plusequals_outisde_model_or_logprob : location_span -> t
val invalid_truncation_cdf_or_ccdf : location_span -> t
val break_outside_loop : location_span -> t
val continue_outside_loop : location_span -> t
val expression_return_outside_returning_fn : location_span -> t
val void_ouside_nonreturning_fn : location_span -> t
val non_data_variable_size_decl : location_span -> t
val non_int_bounds : location_span -> t
val transformed_params_int : location_span -> t
val mismatched_fn_def_decl : location_span -> string -> unsizedtype option -> t
val fn_decl_exists : location_span -> string -> t
val fn_decl_without_def : location_span -> t
val fn_decl_needs_block : location_span -> t
val non_real_prob_fn_def : location_span -> t
val prob_density_non_real_variate : location_span -> unsizedtype option -> t
val prob_mass_non_int_variate : location_span -> unsizedtype option -> t
val duplicate_arg_names : location_span -> t
val incompatible_return_types : location_span -> t
>>>>>>> 790da069
<|MERGE_RESOLUTION|>--- conflicted
+++ resolved
@@ -52,7 +52,6 @@
   -> t
 
 val illtyped_binary_op :
-<<<<<<< HEAD
   Location_span.t -> Operator.t -> UnsizedType.t -> UnsizedType.t -> t
 
 val illtyped_prefix_op : Location_span.t -> Operator.t -> UnsizedType.t -> t
@@ -89,6 +88,7 @@
 
 val fn_decl_exists : Location_span.t -> string -> t
 val fn_decl_without_def : Location_span.t -> t
+val fn_decl_needs_block : Location_span.t -> t
 val non_real_prob_fn_def : Location_span.t -> t
 
 val prob_density_non_real_variate :
@@ -96,45 +96,4 @@
 
 val prob_mass_non_int_variate : Location_span.t -> UnsizedType.t option -> t
 val duplicate_arg_names : Location_span.t -> t
-val incompatible_return_types : Location_span.t -> t
-=======
-  location_span -> operator -> unsizedtype -> unsizedtype -> t
-
-val illtyped_prefix_op : location_span -> operator -> unsizedtype -> t
-val illtyped_postfix_op : location_span -> operator -> unsizedtype -> t
-val not_indexable : location_span -> unsizedtype -> t
-val ident_is_keyword : location_span -> string -> t
-val ident_is_model_name : location_span -> string -> t
-val ident_is_stanmath_name : location_span -> string -> t
-val ident_in_use : location_span -> string -> t
-val ident_not_in_scope : location_span -> string -> t
-val invalid_map_rect_fn : location_span -> string -> t
-val invalid_rng_fn : location_span -> t
-val conditional_notation_not_allowed : location_span -> t
-val conditioning_required : location_span -> t
-val not_printable : location_span -> t
-val empty_array : location_span -> t
-val cannot_assign_to_read_only : location_span -> string -> t
-val cannot_assign_to_global : location_span -> string -> t
-val invalid_sampling_pdf_or_pmf : location_span -> t
-val invalid_sampling_cdf_or_ccdf : location_span -> string -> t
-val invalid_sampling_no_such_dist : location_span -> string -> t
-val target_plusequals_outisde_model_or_logprob : location_span -> t
-val invalid_truncation_cdf_or_ccdf : location_span -> t
-val break_outside_loop : location_span -> t
-val continue_outside_loop : location_span -> t
-val expression_return_outside_returning_fn : location_span -> t
-val void_ouside_nonreturning_fn : location_span -> t
-val non_data_variable_size_decl : location_span -> t
-val non_int_bounds : location_span -> t
-val transformed_params_int : location_span -> t
-val mismatched_fn_def_decl : location_span -> string -> unsizedtype option -> t
-val fn_decl_exists : location_span -> string -> t
-val fn_decl_without_def : location_span -> t
-val fn_decl_needs_block : location_span -> t
-val non_real_prob_fn_def : location_span -> t
-val prob_density_non_real_variate : location_span -> unsizedtype option -> t
-val prob_mass_non_int_variate : location_span -> unsizedtype option -> t
-val duplicate_arg_names : location_span -> t
-val incompatible_return_types : location_span -> t
->>>>>>> 790da069
+val incompatible_return_types : Location_span.t -> t