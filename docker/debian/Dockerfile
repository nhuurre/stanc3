--- conflicted
+++ resolved
@@ -3,19 +3,11 @@
 
 # Install OS dependencies
 RUN apt-get update -qq && apt-get install -y --no-install-recommends \
-<<<<<<< HEAD
     curl ca-certificates \
     rsync git build-essential m4 unzip pkg-config libpcre3-dev \
     python3 python3-pip nodejs
 
-# Install ocaml + init
-=======
-  curl ca-certificates \
-  rsync git build-essential m4 unzip pkg-config libpcre3-dev \
-  nodejs
-
 # Install and initialize ocaml
->>>>>>> 490d0f40
 COPY ./scripts/install_ocaml.sh ./
 RUN printf "\n" | bash -x install_ocaml.sh "--disable-sandboxing -y"
 
@@ -29,11 +21,7 @@
 
 RUN opam update; opam install -y js_of_ocaml-compiler.3.4.0 js_of_ocaml-ppx.3.4.0 js_of_ocaml.3.4.0
 
-<<<<<<< HEAD
-# Install javascript dev dependencies
-=======
-# Add Javascript dev environment
->>>>>>> 490d0f40
+# Install Javascript dev environment
 COPY ./scripts/install_js_deps.sh ./
 RUN opam update; bash -x install_js_deps.sh
 
