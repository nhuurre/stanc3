--- conflicted
+++ resolved
@@ -10,6 +10,7 @@
 _opam
 _build
 *.merlin
+stanc.install
 
 # js
 node_modules/*
@@ -23,12 +24,6 @@
 # Visual Studio settings
 .vscode/**
 
-<<<<<<< HEAD
-*.pyc
-stanc.install
-
-**/.DS_Store
-=======
 # temporary editor files
 *~
 \#*#
@@ -36,5 +31,4 @@
 .*.swp
 
 # Mac OS X hidden files
-*.DS_Store
->>>>>>> eae3a123
+*.DS_Store